--- conflicted
+++ resolved
@@ -25,13 +25,9 @@
     SSRLIB="@hottdir@/ssrplugin/theories"
   fi
 fi
-<<<<<<< HEAD
-exec $COQIDE -coqlib $COQLIB -R $HOTTLIB HoTT -indices-matter $@
-=======
 if test "$ssr" = "yes"
 then
   exec "$COQIDE" -coqlib "$COQLIB" -R "$HOTTLIB" HoTT -R "$SSRLIB" Ssreflect -indices-matter $@
 else
   exec "$COQIDE" -coqlib "$COQLIB" -R "$HOTTLIB" HoTT -indices-matter $@
-fi
->>>>>>> 875cd7f9
+fi