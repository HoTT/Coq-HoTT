--- conflicted
+++ resolved
@@ -24,13 +24,9 @@
     SSRLIB="@hottdir@/ssrplugin/theories"
   fi
 fi
-<<<<<<< HEAD
-exec $COQC -coqlib $COQLIB -R $HOTLIB HoTT -indices-matter $@
-=======
 if test "$ssr" = "yes"
 then
   exec "$COQC" -coqlib "$COQLIB" -R "$HOTTLIB" HoTT -R "$SSRLIB" Ssreflect -indices-matter $@
 else
   exec "$COQC" -coqlib "$COQLIB" -R "$HOTTLIB" HoTT -indices-matter $@
-fi
->>>>>>> 875cd7f9
+fi