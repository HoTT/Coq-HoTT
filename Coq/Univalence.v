--- conflicted
+++ resolved
@@ -2,11 +2,7 @@
 
 (** Every path between spaces gives an equivalence. *)
 
-<<<<<<< HEAD
-Definition path_to_equiv {U V} : (U ~~> V) -> (U ~=> V).
-=======
 Definition path_to_equiv {U V} : (U == V) -> (U <~> V).
->>>>>>> b841fb51
 Proof.
   path_induction.
   apply idequiv.
@@ -20,13 +16,8 @@
   path_induction.
 Defined.
 
-<<<<<<< HEAD
-Lemma concat_to_compose {A B C} (p : A ~~> B) (q : B ~~> C) :
-  path_to_equiv q o path_to_equiv p ~~> projT1 (path_to_equiv (p @ q)).
-=======
 Lemma concat_to_compose {A B C} (p : A == B) (q : B == C) :
   path_to_equiv q o path_to_equiv p == projT1 (path_to_equiv (p @ q)).
->>>>>>> b841fb51
 Proof.
   path_induction.
 Defined.
@@ -47,24 +38,15 @@
     end
   ).
 
-<<<<<<< HEAD
-Lemma opposite_to_inverse {A B} (p : A ~~> B) :
-  inv (path_to_equiv p) ~~> path_to_equiv (!p).
-=======
 Lemma opposite_to_inverse {A B} (p : A == B) :
   (path_to_equiv p)^-1 == path_to_equiv (!p).
->>>>>>> b841fb51
 Proof.
   path_induction.
 Defined.
 
 Ltac undo_opposite_to_inverse_in s :=
   match s with  
-<<<<<<< HEAD
-    | context cxt [ inverse (path_to_equiv ?p) ] =>
-=======
     | context cxt [ (path_to_equiv ?p) ^-1 ] =>
->>>>>>> b841fb51
       let mid := context cxt [ equiv_coerce_to_function _ _ (path_to_equiv (! p)) ] in
         path_via mid;
         [ repeat apply map; apply opposite_to_inverse | ]
@@ -90,21 +72,13 @@
 
   (** Assuming univalence, every equivalence yields a path. *)
 
-<<<<<<< HEAD
-  Definition equiv_to_path {U V} : U ~=> V -> U ~~> V :=
-=======
   Definition equiv_to_path {U V} : U <~> V -> U == V :=
->>>>>>> b841fb51
     inverse (path_to_equiv_equiv U V).
 
   (** The map [equiv_to_path] is a section of [path_to_equiv]. *)
 
   Definition equiv_to_path_section U V :
-<<<<<<< HEAD
-    forall (w : U ~=> V), path_to_equiv (equiv_to_path w) ~~> w :=
-=======
     forall (w : U <~> V), path_to_equiv (equiv_to_path w) == w :=
->>>>>>> b841fb51
     inverse_is_section (path_to_equiv_equiv U V).
 
   Definition equiv_to_path_retraction U V :
@@ -118,11 +92,7 @@
   (** We can do better than [equiv_to_path]: we can turn a fibration
      fibered over equivalences to one fiberered over paths. *)
 
-<<<<<<< HEAD
-  Definition pred_equiv_to_path U V : (U ~=> V -> Type) -> (U ~~> V -> Type).
-=======
   Definition pred_equiv_to_path U V : (U <~> V -> Type) -> (U == V -> Type).
->>>>>>> b841fb51
   Proof.
     intros Q p.
     apply Q.
@@ -136,13 +106,8 @@
      transport the predicate [P] of equivalences to a predicate [P']
      on paths. Then we use path induction and transport back to [P]. *)
 
-<<<<<<< HEAD
-  Theorem equiv_induction (P : forall U V, U ~=> V -> Type) :
-    (forall T, P T T (idequiv T)) -> (forall U V (w : U ~=> V), P U V w).
-=======
   Theorem equiv_induction (P : forall U V, U <~> V -> Type) :
     (forall T, P T T (idequiv T)) -> (forall U V (w : U <~> V), P U V w).
->>>>>>> b841fb51
   Proof.
     intro r.
     pose (P' := (fun U V => pred_equiv_to_path U V (P U V))).
