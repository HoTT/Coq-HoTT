Add LoadPath "..".
Require Import Homotopy.

(** For compatibility with Coq 8.2. *)
Unset Automatic Introduction.

(** The definition of [is_inhab], the (-1)-truncation.  Here is what
   it would look like if Coq supported higher inductive types natively:

   Inductive is_inhab (A : Type) : Type :=
   | inhab : A -> is_inhab A
   | inhab_path : forall (x y: is_inhab A), x ~~> y

   Instead we have to assume axioms that amount ot the same thing.
*)

Axiom is_inhab : forall (A : Type), Type.

Axiom inhab : forall {A : Type}, A -> is_inhab A.

Axiom inhab_path : forall {A : Type} (x y : is_inhab A), x ~~> y.

(** By adding the following [Hint Resolve] we can simply use the [auto] tactic
   to resolve any path involving [is_inhab]. *)
Hint Resolve @inhab_path.

Axiom is_inhab_rect :
  forall
    {A : Type} {P : is_inhab A -> Type}
    (dinhab : forall a : A, P (inhab a))
    (dpath : forall (x y : is_inhab A) (z : P x) (w : P y), transport (inhab_path x y) z ~~> w)
    (x : is_inhab A), P x.

Axiom is_inhab_compute_inhab : forall {A : Type} {P : is_inhab A -> Type}
  (dinhab : forall (a : A), P (inhab a))
  (dpath : forall (x y : is_inhab A) (z : P x) (w : P y), transport (inhab_path x y) z ~~> w),
  forall (a : A), is_inhab_rect dinhab dpath (inhab a) ~~> dinhab a.

Axiom is_inhab_compute_path : forall {A : Type} {P : is_inhab A -> Type}
  (dinhab : forall (a : A), P (inhab a))
  (dpath : forall (x y : is_inhab A) (z : P x) (w : P y), transport (inhab_path x y) z ~~> w),
  forall (x y : is_inhab A),
    map_dep (is_inhab_rect dinhab dpath) (inhab_path x y)
    ~~> dpath x y (is_inhab_rect dinhab dpath x) (is_inhab_rect dinhab dpath y).

(** The non-dependent version of the eliminator. *)

Definition is_inhab_rect_nondep {A B : Type} :
  (A -> B) -> (forall (z w : B), z ~~> w) -> (is_inhab A -> B).
Proof.
  intros A B dinhab' dpath'.
  apply is_inhab_rect.
  assumption.
  intros x y z w.
  apply @concat with (y := z).
  apply trans_trivial.
  apply dpath'.
Defined.

Definition is_inhab_compute_inhab_nondep {A B : Type}
  (dinhab' : A -> B) (dpath' : forall (z w : B), z ~~> w) (a : A) :
  is_inhab_rect_nondep dinhab' dpath' (inhab a) ~~> (dinhab' a).
Proof.
  intros A B dinhab' dpath' a.
  apply @is_inhab_compute_inhab with (P := fun a => B).
Defined.

Definition is_inhab_compute_path_nondep {A B : Type}
  (dinhab' : A -> B) (dpath' : forall (z w : B), z ~~> w)
  (x y : is_inhab A) :
  map (is_inhab_rect_nondep dinhab' dpath') (inhab_path x y)
  ~~> dpath' (is_inhab_rect_nondep dinhab' dpath' x) (is_inhab_rect_nondep dinhab' dpath' y).
Proof.
  intros A B dinhab' dpath' x y.
  (* Here is a "cheating" proof which just uses the assumption that [B] is a prop:
       apply contr_path, allpath_prop; assumption.
     And here is the "real" proof which uses [is_inhab_compute_path]. *)
  unfold is_inhab_rect_nondep.
  path_via (!trans_trivial (inhab_path x y) _ @
    map_dep (is_inhab_rect (P := fun a => B) dinhab'
    (fun (x0 y0 : is_inhab A) (z w : B) => trans_trivial (inhab_path x0 y0) z @ dpath' z w))
  (inhab_path x y)).
  moveleft_onleft.
  apply opposite, map_dep_trivial.
  moveright_onleft.
  apply @is_inhab_compute_path with
    (P := fun a => B)
    (dpath := fun (x y : is_inhab A) (z w : B) => trans_trivial (inhab_path x y) z @ dpath' z w)    .
Defined.

(** [is_inhab A] is always a proposition. *)

Theorem is_inhab_is_prop (A : Type) : is_prop (is_inhab A).
Proof.
  intros A.
  apply allpath_prop.
  apply inhab_path.
Defined.

(** And if [A] was already a proposition, then [is_inhab A] is equivalent to [A]. *)

Theorem prop_inhab_is_equiv (A : Type) :
  is_prop A -> is_equiv (@inhab A).
Proof.
  intros A H.
  apply @hequiv_is_equiv with (g := is_inhab_rect_nondep (idmap A) (prop_path H)).
  auto.
  intro a.
  apply @is_inhab_compute_inhab with (P := fun _ => A).
Defined.

Section IsInhabMonad.

(** The monadic structure of [is_inhab]. This is pretty easy to check since any
   diagram involving propositions commutes. *)

(** We first need the action of [is_inhab] on morphisms. *)
Definition is_inhab_map {A B : Type} : (A -> B) -> (is_inhab A -> is_inhab B).
Proof.
  intros A B f p.
  apply @is_inhab_rect_nondep with (A := A); auto.
  intro x.
<<<<<<< HEAD
  apply is_inhab_compute_inhab_nondep.
Defined.

(** Inhabited propositions are contractible. *)

Lemma inhab_prop_contr (A : Type) :
  is_prop A -> is_inhab A -> is_contr A.
Proof.
  intros A prp.
  apply is_inhab_rect_nondep.
  apply prop_inhabited_contr; now assumption.
  intros; apply contr_path.
  apply contr_contr; now assumption.
Defined.

(** "Epi" and "mono" implies equivalence. *)

Definition is_epi {X Y : Type} (f : X -> Y) :=
  forall y:Y, is_inhab (hfiber f y).

Definition is_mono {X Y : Type} (f : X -> Y) :=
  forall y:Y, is_prop (hfiber f y).

Lemma epi_mono_equiv {X Y : Type} (f : X -> Y) :
  is_epi f -> is_mono f -> is_equiv f.
Proof.
  intros X Y f epi mono y.
  apply inhab_prop_contr. 
  apply mono. apply epi.
Defined.
=======
  apply (inhab (f x)).
Defined.
  
(** Functoriality of [is_inhab_map]. *)
Lemma is_inhab_map_id {A : Type} :
  forall (p : is_inhab A), is_inhab_map (fun x => x) p ~~> p.
Proof.
  auto.
Defined.

Lemma is_inhab_map_compose {A B C : Type} (f : A -> B) (g : B -> C):
  forall (p : is_inhab A), is_inhab_map (compose g f) p ~~> is_inhab_map g (is_inhab_map f p).
Proof.
  auto.
Defined.

(** The unit. *)
Definition eta := @inhab.

  (** Naturality of unit. *)
Lemma eta_natural {A B : Type} (f : A -> B) :
  forall a : A, eta B (f a) ~~> is_inhab_map f (eta A a).
Proof.
  auto.
Defined.

  (** The multiplication. *)
Definition mu (A : Type) : is_inhab (is_inhab A) -> is_inhab A.
Proof.
  intros A p.
  apply @is_inhab_rect_nondep with (A := is_inhab A); auto.
Defined.

  (** Naturality of multiplication. *)
Lemma mu_natural {A B : Type} (f : A -> B) :
  forall p : is_inhab (is_inhab A),
    mu B (is_inhab_map (is_inhab_map f) p) ~~> is_inhab_map f (mu A p).
Proof.
  auto.
Qed.

  (** Unit laws. *)
Lemma eta_1 (A : Type) :
  forall p : is_inhab A, mu A (eta (is_inhab A) p) ~~> p.
Proof.
  auto.
Qed.

Lemma eta_2 (A : Type) :
  forall p : is_inhab A, mu A (is_inhab_map (eta A) p) ~~> p.
Proof.
  auto.
Qed.

Lemma mu_1 (A : Type) :
  forall p : is_inhab (is_inhab (is_inhab A)),
    mu A (is_inhab_map (mu A) p) ~~> mu A (mu (is_inhab A) p).
Proof.
  auto.
Qed.

  (* The strength. *)
Lemma t (A B : Type) : A * is_inhab B -> is_inhab (A * B).
Proof.
  intros A B [a q].
  apply (is_inhab_rect_nondep (A := B)); auto.
  intro b.
  apply inhab; auto.
Defined.

  (* Naturality of strength. *)
Lemma t_natural (A A' B B' : Type) (f : A -> A') (g : B -> B') :
  forall (a : A) (q : is_inhab B),
    is_inhab_map (fun xy => (f (fst xy), g (snd xy))) (t A B (a,q)) ~~> t A' B' (f a, is_inhab_map g q).
Proof.
  auto.
Qed.

(* The diagrams for strength, see http://en.wikipedia.org/wiki/Strong_monad *)

Lemma strength_unit (A : Type) :
  forall p : unit * is_inhab A,
    is_inhab_map (@snd unit A) (t unit A p) ~~> snd p.
Proof.
  auto.
Qed.

Lemma strength_eta (A B : Type) :
  forall (a : A) (b : B),
    t A B (a, eta B b) ~~> eta (A * B) (a,b).
Proof.
  auto.
Qed.

Definition alpha A B C (u : (A * B) * C) := (fst (fst u), (snd (fst u), snd u)).

Lemma strength_pentagon_1 (A B C : Type) :
  forall (a : A) (b : B) (r : is_inhab C),
    is_inhab_map (alpha A B C) (t (A * B) C ((a,b),r)) ~~>
    t A (B * C) (a, t B C (b, r)).
Proof.
  auto.
Qed.

Lemma strength_pentagon_2 (A B : Type) :
  forall (a : A) (p : is_inhab (is_inhab B)),
    mu (A * B) (is_inhab_map (t A B) (t A (is_inhab B) (a, p))) ~~> t A B (a, mu B p).
Proof.
  auto.
Qed.

End IsInhabMonad.
>>>>>>> 7324a25a
<|MERGE_RESOLUTION|>--- conflicted
+++ resolved
@@ -109,21 +109,6 @@
   apply @is_inhab_compute_inhab with (P := fun _ => A).
 Defined.
 
-Section IsInhabMonad.
-
-(** The monadic structure of [is_inhab]. This is pretty easy to check since any
-   diagram involving propositions commutes. *)
-
-(** We first need the action of [is_inhab] on morphisms. *)
-Definition is_inhab_map {A B : Type} : (A -> B) -> (is_inhab A -> is_inhab B).
-Proof.
-  intros A B f p.
-  apply @is_inhab_rect_nondep with (A := A); auto.
-  intro x.
-<<<<<<< HEAD
-  apply is_inhab_compute_inhab_nondep.
-Defined.
-
 (** Inhabited propositions are contractible. *)
 
 Lemma inhab_prop_contr (A : Type) :
@@ -151,7 +136,18 @@
   apply inhab_prop_contr. 
   apply mono. apply epi.
 Defined.
-=======
+
+Section IsInhabMonad.
+
+(** The monadic structure of [is_inhab]. This is pretty easy to check since any
+   diagram involving propositions commutes. *)
+
+(** We first need the action of [is_inhab] on morphisms. *)
+Definition is_inhab_map {A B : Type} : (A -> B) -> (is_inhab A -> is_inhab B).
+Proof.
+  intros A B f p.
+  apply @is_inhab_rect_nondep with (A := A); auto.
+  intro x.
   apply (inhab (f x)).
 Defined.
   
@@ -263,5 +259,4 @@
   auto.
 Qed.
 
-End IsInhabMonad.
->>>>>>> 7324a25a
+End IsInhabMonad.