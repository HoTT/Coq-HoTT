--- conflicted
+++ resolved
@@ -49,24 +49,14 @@
 
 Lemma pathspace_contr {X} (x:X) : is_contr (sigT (paths x)).
 Proof.
-<<<<<<< HEAD
-  exists (tpair x (idpath x)).
-=======
-  intros X x.
   exists (x ; idpath x).
->>>>>>> b841fb51
   intros [y p].
   path_induction.
 Defined.
 
 Lemma pathspace_contr' {X} (x:X) : is_contr { y:X  &  x == y }.
 Proof.
-<<<<<<< HEAD
-  exists (existT (fun y => x ~~> y) x (idpath x)).
-=======
-  intros X x.
   exists (existT (fun y => x == y) x (idpath x)).
->>>>>>> b841fb51
   intros [y p].
   path_induction.
 Defined.
