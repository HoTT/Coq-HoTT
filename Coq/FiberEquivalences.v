Require Export Fibrations Equivalences.

(** The map on total spaces induced by a map of fibrations *)

Definition total_map {A B : Type} {P : A -> Type} {Q : B -> Type}
  (f : A -> B) (g : forall x:A, P x -> Q (f x)) :
  sigT P -> sigT Q.
Proof.
  intros [x y].
  exists (f x).
  exact (g x y).
Defined.

(** We first consider maps between fibrations over the same base
   space.  The theorem is that such a map induces an equivalence on
   total spaces if and only if it is an equivalence on all fibers. *)

Section FiberMap.

  Variable A : Type.
  Variables P Q : A -> Type.
  Variable g : forall x, P x -> Q x.

  Let tg := total_map (idmap A) g.

  (* There is a subtlety here that is easy to get confused about.  The
     type [sigT P] is *inductively generated* by elements of the form
     [(x ; y)].  This does *not* mean that every element of [total
     P] is *definitionally* equal to one of that form.  In particular,
     although it appears that [total_map f g] "acts as [f] on the base
     space," we cannot assert that *definitionally* except for
     arguments of the form [(x ; y)].  Hence we need the following
     lemma.  *)

<<<<<<< HEAD
  Let tg_is_fiberwise (z : total P) : pr1 z ~~> pr1 (tg z).
    destruct z as [x y].
=======
  Let tg_is_fiberwise (z : sigT P) : pr1 z == pr1 (tg z).
    intros [x y].
>>>>>>> b841fb51
    auto.
  Defined.

  (* Similarly, the following lemma says that the fiber component of
     [tg z] is obtained by applying the fiberwise function [f] to the
     fiber component of [z], modulo the previously defined path in the
     base.  *)

  Let tg_isg_onfibers (z : sigT P) :
    g _ (transport (tg_is_fiberwise z) (pr2 z)) == pr2 (tg z).
  Proof.
    destruct z as [x y].
    auto.
  Defined.

  (* And the following lemma tells us that the same is true for its
     action on paths. *)

  Let tg_isfib_onpaths (z w : sigT P) (p : z == w) :
    (tg_is_fiberwise z @ base_path (map tg p) @ !tg_is_fiberwise w) == base_path p.
  Proof.
    path_induction.
    destruct x. simpl. auto.
  Defined.

  (* Now let's suppose the total function is an equivalence. *)

  Section TotalIsEquiv.

    Hypothesis tot_iseqv : is_equiv tg.

<<<<<<< HEAD
    Let tot_eqv : (total P) ~=> (total Q) := (tpair tg tot_iseqv).
=======
    Let tot_eqv : (sigT P) <~> (sigT Q) := (tg ; tot_iseqv).
>>>>>>> b841fb51

    (* We want to show that each function [g x] is an equivalence, so we
       start by defining its inverse. *)

    Let ginv (x:A) (y: Q x) : P x.
    Proof.
      (* The obvious thing to look at first is this. *)
<<<<<<< HEAD
      set (inv1 := pr2 ((inv tot_eqv) (tpair x y))).
=======
      set (inv1 := pr2 ((tot_eqv^-1) (x ; y))).
>>>>>>> b841fb51
      (* Unfortunately, this does not live in the fiber over [x], but
         rather in some other fiber.  We need to transport it along some
         path.  Our first guess at such a path might be this. *)
      apply (transport (base_path (inverse_is_section tot_eqv (x ; y)))).
      simpl.
      (* This type is not quite the type of [inv1] yet; it involves
         knowing something about the base component of an image under
         [tg].  This is what [tg_is_fiberwise] is for.   *)
<<<<<<< HEAD
      apply (transport (tg_is_fiberwise ((inv tot_eqv) (tpair x y)))).
=======
      apply (transport (tg_is_fiberwise ((tot_eqv^-1) (x ; y)))).
>>>>>>> b841fb51
      (* Now we are back to the type of [inv1]. *)
      assumption.
    Defined.

    (* Now we are ready to prove that [g x] is an equivalence. *)

    Theorem fiber_is_equiv (x:A) : is_equiv (g x).
    Proof.
      set (is_section := inverse_is_section tot_eqv).
      set (is_retraction := inverse_is_retraction tot_eqv).
      set (triangle := inverse_triangle tot_eqv).
      (* We have our putative inverse ready to hand. *)
      apply @hequiv_is_equiv with (g := ginv x).
      (* First we have to show it is a section of [f x]. *)
      intro y.
      path_via (transport (P := Q)
<<<<<<< HEAD
        (base_path (is_section (tpair x y)))
        (pr2 (tot_eqv (inv tot_eqv (tpair x y))))).
      path_via (transport
        (base_path (is_section (tpair x y)))
        (g _ (transport (tg_is_fiberwise (inv tot_eqv (tpair x y)))
          (pr2 (inv tot_eqv (tpair x y)))))).
=======
        (base_path (is_section (x ; y)))
        (pr2 (tot_eqv (tot_eqv^-1 (x ; y))))).
      path_via (transport
        (base_path (is_section (x ; y)))
        (g _ (transport (tg_is_fiberwise (tot_eqv^-1 (x ; y)))
          (pr2 (tot_eqv^-1 (x ; y)))))).
>>>>>>> b841fb51
      apply trans_map.
      exact (fiber_path (is_section (existT _ x y))).
      (* And now that it is a retraction. *)
      intro y.
<<<<<<< HEAD
      path_via (transport (base_path (map tg (is_retraction (tpair x y))))
      (transport (tg_is_fiberwise (inv tot_eqv (tpair x (g x y))))
        (pr2 (inv tot_eqv (tpair x (g x y)))))).
=======
      path_via (transport (base_path (map tg (is_retraction (x ; y))))
      (transport (tg_is_fiberwise (tot_eqv^-1 (x ; (g x y))))
        (pr2 (tot_eqv^-1 (x ; (g x y)))))).
>>>>>>> b841fb51
      unfold ginv.
      apply happly, map, map.
      apply opposite, triangle.
      path_via (transport
<<<<<<< HEAD
        (base_path (is_retraction (tpair x y)))
        (pr2 (inv tot_eqv (tpair x (g x y))))).
      path_via (transport
        ((tg_is_fiberwise (inv tot_eqv (tpair x (g x y))))
          @ (base_path (map tg (is_retraction (tpair x y)))))
        (pr2 ((inv tot_eqv) (tpair x (g x y))))).
=======
        (base_path (is_retraction (x ; y)))
        (pr2 (tot_eqv^-1 (x ; (g x y))))).
      path_via (transport
        ((tg_is_fiberwise (tot_eqv^-1 (x ; (g x y))))
          @ (base_path (map tg (is_retraction (x ; y)))))
        (pr2 ((tot_eqv^-1) (x ; (g x y))))).
>>>>>>> b841fb51
      apply opposite, trans_concat.
      apply happly, map.
      (* Here is where we need [tg_isfib_onpaths], but it is easy to
         get confused because the second copy of [tg_is_fiberwise]
         appears to be missing.  The reason is that it would be
         instantiated at an element of the form [(x ; y)], in which
         case it happens to be an identity.  Thus, we can just add it
         back in. *)
<<<<<<< HEAD
      path_via (tg_is_fiberwise (inv tot_eqv (tpair x (g x y))) @
        base_path (map tg (is_retraction (tpair x y))) @
        !tg_is_fiberwise (tpair x y)).
      exact (fiber_path (is_retraction (existT _ x y))).
    Defined.

    Definition fiber_equiv (x:A) : P x ~=> Q x :=
      tpair (g x) (fiber_is_equiv x).
=======
      path_via (tg_is_fiberwise (tot_eqv^-1 (x ; (g x y))) @
        base_path (map tg (is_retraction (x ; y))) @
        !tg_is_fiberwise (x ; y)).
      exact (fiber_path (is_retraction (existT _ x y))).
    Defined.

    Definition fiber_equiv (x:A) : P x <~> Q x :=
      (g x ; fiber_is_equiv x).
>>>>>>> b841fb51

  End TotalIsEquiv.

  (* Now let's suppose instead that the maps on fibers are equivalences. *)

  Section FiberIsEquiv.

    Hypothesis fiber_iseqv : forall x, is_equiv (g x).

<<<<<<< HEAD
    Let fiber_eqv x : P x ~=> Q x := tpair (g x) (fiber_iseqv x).
=======
    Let fiber_eqv x : P x <~> Q x := (g x ; fiber_iseqv x).
>>>>>>> b841fb51

    Let total_inv : sigT Q -> sigT P.
    Proof.
      intros [x y].
      exists x.
<<<<<<< HEAD
      apply (inv (fiber_eqv x)).
=======
      apply ((fiber_eqv x)^-1).
>>>>>>> b841fb51
      assumption.
    Defined.

    Theorem total_is_equiv : is_equiv tg.
    Proof.
      eapply hequiv_is_equiv.
      instantiate (1 := total_inv).
      intros [x y].
      eapply total_path.
      instantiate (1 := idpath x).
<<<<<<< HEAD
      path_via (fiber_eqv x (inv (fiber_eqv x) y)).
=======
      path_via (fiber_eqv x ((fiber_eqv x ^-1) y)).
>>>>>>> b841fb51
      apply inverse_is_section.
      intros [x y].
      eapply total_path.
      instantiate (1 := idpath x).
<<<<<<< HEAD
      path_via (inv (fiber_eqv x) (fiber_eqv x y)).
      apply inverse_is_retraction.
    Defined.

    Definition total_equiv : total P ~=> total Q :=
      tpair tg (total_is_equiv).
=======
      path_via (fiber_eqv x ^-1 (fiber_eqv x y)).
      apply inverse_is_retraction.
    Defined.

    Definition total_equiv : sigT P <~> sigT Q :=
      (tg ; total_is_equiv).
>>>>>>> b841fb51

  End FiberIsEquiv.

End FiberMap.

Implicit Arguments fiber_equiv [A].
Implicit Arguments fiber_is_equiv [A].
Implicit Arguments total_equiv [A].
Implicit Arguments total_is_equiv [A].

(** Next we consider a fibration over one space and its pullback along
   a map from another base space.  The theorem is that if the map we
   pull back along is an equivalence, so is the induced map on total
   spaces. *)

Section PullbackMap.

  Variables A B : Type.
  Variable Q : B -> Type.
<<<<<<< HEAD
  Variable f : A ~=> B.
=======
  Variable f : A <~> B.
>>>>>>> b841fb51

  Let pbQ : A -> Type := Q o f.

  Let g (x:A) : pbQ x -> Q (f x) := idmap (Q (f x)).

  Let tg := total_map f g.

  Let tginv : sigT Q -> sigT pbQ.
  Proof.
    intros [x z].
<<<<<<< HEAD
    exists (inv f x).
=======
    exists (f^-1 x).
>>>>>>> b841fb51
    apply (transport (! inverse_is_section f x)).
    assumption.
  Defined.
    
  Theorem pullback_total_is_equiv : is_equiv tg.
  Proof.
    apply @hequiv_is_equiv with (g := tginv).
    intros [x z].
    apply total_path with (p := inverse_is_section f x).
    simpl.
    path_via (transport (! inverse_is_section f x @ inverse_is_section f x) z).
    apply opposite, trans_concat.
    path_via (transport (idpath x) z).
    apply @map with (f := fun p => transport p z).
    cancel_opposites.
    intros [x z].
    apply total_path with (p := inverse_is_retraction f x).
    simpl.
    path_via (transport (map f (inverse_is_retraction f x))
     (transport (!inverse_is_section f (f x)) z)).
    apply map_trans.
    path_via (transport (!inverse_is_section f (f x) @ map f (inverse_is_retraction f x)) z).
    apply opposite, trans_concat.
    path_via (transport (idpath (f x)) z).
    assert (p : (!inverse_is_section f (f x) @ map f (inverse_is_retraction f x)) == idpath (f x)).
    moveright_onleft.
    cancel_units.
    apply inverse_triangle.
    exact (@map _ _ (!inverse_is_section f (f x) @ map f (inverse_is_retraction f x))
      (idpath (f x))
      (fun p => transport p z) p).
  Defined.

<<<<<<< HEAD
  Definition pullback_total_equiv : total pbQ ~=> total Q :=
=======
  Definition pullback_total_equiv : sigT pbQ <~> sigT Q :=
>>>>>>> b841fb51
    existT _ tg pullback_total_is_equiv.

End PullbackMap.

Implicit Arguments pullback_total_is_equiv [A B].
Implicit Arguments pullback_total_equiv [A B].

(** Finally, we can put these together to prove that given a map of
   fibrations lying over an equivalence of base spaces, the induced
   map on total spaces is an equivalence if and only if the map on
   each fiber is an equivalence. *)

Section FibrationMap.

  Variables A B : Type.
  Variable P : A -> Type.
  Variable Q : B -> Type.

<<<<<<< HEAD
  Variable f : A ~=> B.
=======
  Variable f : A <~> B.
>>>>>>> b841fb51
  Variable g : forall x:A, P x -> Q (f x).

  Let tg := total_map f g.

  Let pbQ := Q o f.

  Let pbg (x : A) : P x -> pbQ x := g x.

  Theorem fibseq_fiber_is_equiv :
    is_equiv tg -> forall x, is_equiv (g x).
  Proof.
    intro H.
    set (pbmap_equiv := pullback_total_is_equiv Q f).
    apply fiber_is_equiv.
    apply @equiv_cancel_left with (C := sigT Q) (g := pullback_total_equiv Q f).
    apply @equiv_homotopic with (g := tg).
    intros [x y].
    auto.
    assumption.
  Defined.

  Definition fibseq_fiber_equiv :
<<<<<<< HEAD
    is_equiv tg -> forall x, P x ~=> Q (f x) :=
      fun H x => tpair (g x) (fibseq_fiber_is_equiv H x).
=======
    is_equiv tg -> forall x, P x <~> Q (f x) :=
      fun H x => (g x ; fibseq_fiber_is_equiv H x).
>>>>>>> b841fb51

  (* Instead of proving directly that [tg] is an equivalence, we'll
  prove first that a different map from [sigT P] to [sigT Q] is an
  equivalence, then that [tg] is homotopic to that map. *)

  Let fibseq_a_totalequiv :
<<<<<<< HEAD
    (forall x, is_equiv (g x)) -> (total P ~=> total Q).
=======
    (forall x, is_equiv (g x)) -> (sigT P <~> sigT Q).
>>>>>>> b841fb51
  Proof.
    intro H.
    apply @equiv_compose with (B := sigT pbQ).
    exists (total_map (idmap A) pbg).
    apply @total_is_equiv.
    apply H.
    apply pullback_total_equiv.
  Defined.

  Theorem fibseq_total_is_equiv :
    (forall x, is_equiv (g x)) -> is_equiv tg.
  Proof.
    intro H.
    apply @equiv_homotopic with (g := fibseq_a_totalequiv H).
    intros [x y].
    auto.
    exact (pr2 (fibseq_a_totalequiv H)).
  Defined.

  Definition fibseq_total_equiv :
<<<<<<< HEAD
    (forall x, is_equiv (g x)) -> (total P ~=> total Q) :=
    fun H => tpair tg (fibseq_total_is_equiv H).
=======
    (forall x, is_equiv (g x)) -> (sigT P <~> sigT Q) :=
    fun H => (tg ; fibseq_total_is_equiv H).
>>>>>>> b841fb51

End FibrationMap.

Implicit Arguments fibseq_fiber_is_equiv [A B].
Implicit Arguments fibseq_fiber_equiv [A B].
Implicit Arguments fibseq_total_is_equiv [A B].
Implicit Arguments fibseq_total_equiv [A B].<|MERGE_RESOLUTION|>--- conflicted
+++ resolved
@@ -32,13 +32,8 @@
      arguments of the form [(x ; y)].  Hence we need the following
      lemma.  *)
 
-<<<<<<< HEAD
-  Let tg_is_fiberwise (z : total P) : pr1 z ~~> pr1 (tg z).
+  Let tg_is_fiberwise (z : sigT P) : pr1 z == pr1 (tg z).
     destruct z as [x y].
-=======
-  Let tg_is_fiberwise (z : sigT P) : pr1 z == pr1 (tg z).
-    intros [x y].
->>>>>>> b841fb51
     auto.
   Defined.
 
@@ -70,11 +65,7 @@
 
     Hypothesis tot_iseqv : is_equiv tg.
 
-<<<<<<< HEAD
-    Let tot_eqv : (total P) ~=> (total Q) := (tpair tg tot_iseqv).
-=======
     Let tot_eqv : (sigT P) <~> (sigT Q) := (tg ; tot_iseqv).
->>>>>>> b841fb51
 
     (* We want to show that each function [g x] is an equivalence, so we
        start by defining its inverse. *)
@@ -82,11 +73,7 @@
     Let ginv (x:A) (y: Q x) : P x.
     Proof.
       (* The obvious thing to look at first is this. *)
-<<<<<<< HEAD
-      set (inv1 := pr2 ((inv tot_eqv) (tpair x y))).
-=======
       set (inv1 := pr2 ((tot_eqv^-1) (x ; y))).
->>>>>>> b841fb51
       (* Unfortunately, this does not live in the fiber over [x], but
          rather in some other fiber.  We need to transport it along some
          path.  Our first guess at such a path might be this. *)
@@ -95,11 +82,7 @@
       (* This type is not quite the type of [inv1] yet; it involves
          knowing something about the base component of an image under
          [tg].  This is what [tg_is_fiberwise] is for.   *)
-<<<<<<< HEAD
-      apply (transport (tg_is_fiberwise ((inv tot_eqv) (tpair x y)))).
-=======
       apply (transport (tg_is_fiberwise ((tot_eqv^-1) (x ; y)))).
->>>>>>> b841fb51
       (* Now we are back to the type of [inv1]. *)
       assumption.
     Defined.
@@ -116,53 +99,29 @@
       (* First we have to show it is a section of [f x]. *)
       intro y.
       path_via (transport (P := Q)
-<<<<<<< HEAD
-        (base_path (is_section (tpair x y)))
-        (pr2 (tot_eqv (inv tot_eqv (tpair x y))))).
-      path_via (transport
-        (base_path (is_section (tpair x y)))
-        (g _ (transport (tg_is_fiberwise (inv tot_eqv (tpair x y)))
-          (pr2 (inv tot_eqv (tpair x y)))))).
-=======
         (base_path (is_section (x ; y)))
         (pr2 (tot_eqv (tot_eqv^-1 (x ; y))))).
       path_via (transport
         (base_path (is_section (x ; y)))
         (g _ (transport (tg_is_fiberwise (tot_eqv^-1 (x ; y)))
           (pr2 (tot_eqv^-1 (x ; y)))))).
->>>>>>> b841fb51
       apply trans_map.
       exact (fiber_path (is_section (existT _ x y))).
       (* And now that it is a retraction. *)
       intro y.
-<<<<<<< HEAD
-      path_via (transport (base_path (map tg (is_retraction (tpair x y))))
-      (transport (tg_is_fiberwise (inv tot_eqv (tpair x (g x y))))
-        (pr2 (inv tot_eqv (tpair x (g x y)))))).
-=======
       path_via (transport (base_path (map tg (is_retraction (x ; y))))
       (transport (tg_is_fiberwise (tot_eqv^-1 (x ; (g x y))))
         (pr2 (tot_eqv^-1 (x ; (g x y)))))).
->>>>>>> b841fb51
       unfold ginv.
       apply happly, map, map.
       apply opposite, triangle.
       path_via (transport
-<<<<<<< HEAD
-        (base_path (is_retraction (tpair x y)))
-        (pr2 (inv tot_eqv (tpair x (g x y))))).
-      path_via (transport
-        ((tg_is_fiberwise (inv tot_eqv (tpair x (g x y))))
-          @ (base_path (map tg (is_retraction (tpair x y)))))
-        (pr2 ((inv tot_eqv) (tpair x (g x y))))).
-=======
         (base_path (is_retraction (x ; y)))
         (pr2 (tot_eqv^-1 (x ; (g x y))))).
       path_via (transport
         ((tg_is_fiberwise (tot_eqv^-1 (x ; (g x y))))
           @ (base_path (map tg (is_retraction (x ; y)))))
         (pr2 ((tot_eqv^-1) (x ; (g x y))))).
->>>>>>> b841fb51
       apply opposite, trans_concat.
       apply happly, map.
       (* Here is where we need [tg_isfib_onpaths], but it is easy to
@@ -171,16 +130,6 @@
          instantiated at an element of the form [(x ; y)], in which
          case it happens to be an identity.  Thus, we can just add it
          back in. *)
-<<<<<<< HEAD
-      path_via (tg_is_fiberwise (inv tot_eqv (tpair x (g x y))) @
-        base_path (map tg (is_retraction (tpair x y))) @
-        !tg_is_fiberwise (tpair x y)).
-      exact (fiber_path (is_retraction (existT _ x y))).
-    Defined.
-
-    Definition fiber_equiv (x:A) : P x ~=> Q x :=
-      tpair (g x) (fiber_is_equiv x).
-=======
       path_via (tg_is_fiberwise (tot_eqv^-1 (x ; (g x y))) @
         base_path (map tg (is_retraction (x ; y))) @
         !tg_is_fiberwise (x ; y)).
@@ -189,7 +138,6 @@
 
     Definition fiber_equiv (x:A) : P x <~> Q x :=
       (g x ; fiber_is_equiv x).
->>>>>>> b841fb51
 
   End TotalIsEquiv.
 
@@ -199,21 +147,13 @@
 
     Hypothesis fiber_iseqv : forall x, is_equiv (g x).
 
-<<<<<<< HEAD
-    Let fiber_eqv x : P x ~=> Q x := tpair (g x) (fiber_iseqv x).
-=======
     Let fiber_eqv x : P x <~> Q x := (g x ; fiber_iseqv x).
->>>>>>> b841fb51
 
     Let total_inv : sigT Q -> sigT P.
     Proof.
       intros [x y].
       exists x.
-<<<<<<< HEAD
-      apply (inv (fiber_eqv x)).
-=======
       apply ((fiber_eqv x)^-1).
->>>>>>> b841fb51
       assumption.
     Defined.
 
@@ -224,30 +164,17 @@
       intros [x y].
       eapply total_path.
       instantiate (1 := idpath x).
-<<<<<<< HEAD
-      path_via (fiber_eqv x (inv (fiber_eqv x) y)).
-=======
       path_via (fiber_eqv x ((fiber_eqv x ^-1) y)).
->>>>>>> b841fb51
       apply inverse_is_section.
       intros [x y].
       eapply total_path.
       instantiate (1 := idpath x).
-<<<<<<< HEAD
-      path_via (inv (fiber_eqv x) (fiber_eqv x y)).
-      apply inverse_is_retraction.
-    Defined.
-
-    Definition total_equiv : total P ~=> total Q :=
-      tpair tg (total_is_equiv).
-=======
       path_via (fiber_eqv x ^-1 (fiber_eqv x y)).
       apply inverse_is_retraction.
     Defined.
 
     Definition total_equiv : sigT P <~> sigT Q :=
       (tg ; total_is_equiv).
->>>>>>> b841fb51
 
   End FiberIsEquiv.
 
@@ -267,11 +194,7 @@
 
   Variables A B : Type.
   Variable Q : B -> Type.
-<<<<<<< HEAD
-  Variable f : A ~=> B.
-=======
   Variable f : A <~> B.
->>>>>>> b841fb51
 
   Let pbQ : A -> Type := Q o f.
 
@@ -282,11 +205,7 @@
   Let tginv : sigT Q -> sigT pbQ.
   Proof.
     intros [x z].
-<<<<<<< HEAD
-    exists (inv f x).
-=======
     exists (f^-1 x).
->>>>>>> b841fb51
     apply (transport (! inverse_is_section f x)).
     assumption.
   Defined.
@@ -320,11 +239,7 @@
       (fun p => transport p z) p).
   Defined.
 
-<<<<<<< HEAD
-  Definition pullback_total_equiv : total pbQ ~=> total Q :=
-=======
   Definition pullback_total_equiv : sigT pbQ <~> sigT Q :=
->>>>>>> b841fb51
     existT _ tg pullback_total_is_equiv.
 
 End PullbackMap.
@@ -343,11 +258,7 @@
   Variable P : A -> Type.
   Variable Q : B -> Type.
 
-<<<<<<< HEAD
-  Variable f : A ~=> B.
-=======
   Variable f : A <~> B.
->>>>>>> b841fb51
   Variable g : forall x:A, P x -> Q (f x).
 
   Let tg := total_map f g.
@@ -370,24 +281,15 @@
   Defined.
 
   Definition fibseq_fiber_equiv :
-<<<<<<< HEAD
-    is_equiv tg -> forall x, P x ~=> Q (f x) :=
-      fun H x => tpair (g x) (fibseq_fiber_is_equiv H x).
-=======
     is_equiv tg -> forall x, P x <~> Q (f x) :=
       fun H x => (g x ; fibseq_fiber_is_equiv H x).
->>>>>>> b841fb51
 
   (* Instead of proving directly that [tg] is an equivalence, we'll
   prove first that a different map from [sigT P] to [sigT Q] is an
   equivalence, then that [tg] is homotopic to that map. *)
 
   Let fibseq_a_totalequiv :
-<<<<<<< HEAD
-    (forall x, is_equiv (g x)) -> (total P ~=> total Q).
-=======
     (forall x, is_equiv (g x)) -> (sigT P <~> sigT Q).
->>>>>>> b841fb51
   Proof.
     intro H.
     apply @equiv_compose with (B := sigT pbQ).
@@ -408,13 +310,8 @@
   Defined.
 
   Definition fibseq_total_equiv :
-<<<<<<< HEAD
-    (forall x, is_equiv (g x)) -> (total P ~=> total Q) :=
-    fun H => tpair tg (fibseq_total_is_equiv H).
-=======
     (forall x, is_equiv (g x)) -> (sigT P <~> sigT Q) :=
     fun H => (tg ; fibseq_total_is_equiv H).
->>>>>>> b841fb51
 
 End FibrationMap.
 
