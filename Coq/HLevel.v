--- conflicted
+++ resolved
@@ -65,26 +65,13 @@
 
 (** H-level is preserved under equivalence. *)
 
-<<<<<<< HEAD
-Theorem hlevel_equiv n : forall A B, (A ~=> B) -> is_hlevel n A -> is_hlevel n B.
-=======
-Theorem hlevel_equiv {n A B} : (A <~> B) -> is_hlevel n A -> is_hlevel n B.
->>>>>>> b841fb51
+Theorem hlevel_equiv : forall {n A B}, (A <~> B) -> is_hlevel n A -> is_hlevel n B.
 Proof.
   induction n.
   simpl.
   apply @contr_equiv_contr.
   simpl.
   intros A B f H x y.
-<<<<<<< HEAD
-  apply IHn with (A := f (inv f x) ~~> y).
-  apply concat_equiv_left.
-  apply opposite, inverse_is_section.
-  apply IHn with (A := f (inv f x) ~~> f (inv f y)).
-  apply concat_equiv_right.
-  apply inverse_is_section.
-  apply IHn with (A := (inv f x) ~~> (inv f y)).
-=======
   apply IHn with (A := f (f^-1 x) == y).
   apply concat_equiv_left.
   apply opposite, inverse_is_section.
@@ -92,7 +79,6 @@
   apply concat_equiv_right.
   apply inverse_is_section.
   apply IHn with (A := (f^-1 x) == (f^-1 y)).
->>>>>>> b841fb51
   apply equiv_map_equiv.
   apply H.
 Defined.
@@ -128,11 +114,7 @@
 
 Definition isprop_isprop A : is_prop (is_prop A) := hlevel_isprop 1 A.
 
-<<<<<<< HEAD
-Theorem prop_equiv_inhabited_contr A : is_prop A ~=> (A -> is_contr A).
-=======
 Theorem prop_equiv_inhabited_contr {A} : is_prop A <~> (A -> is_contr A).
->>>>>>> b841fb51
 Proof.
   exists (prop_inhabited_contr A).
   apply hequiv_is_equiv with (g := inhabited_contr_isprop A).
@@ -157,44 +139,31 @@
 
 (** And another one. *)
 
-<<<<<<< HEAD
-Theorem prop_path A : is_prop A -> forall (x y : A), x ~~> y.
-=======
 Theorem prop_path {A} : is_prop A -> forall (x y : A), x == y.
->>>>>>> b841fb51
 Proof.
   unfold is_prop. simpl.
   intros H x y.
   exact (pr1 (H x y)).
 Defined.
 
-<<<<<<< HEAD
-Theorem allpath_prop A : (forall (x y : A), x ~~> y) -> is_prop A.
-=======
 Theorem allpath_prop {A} : (forall (x y : A), x == y) -> is_prop A.
-  intro A.
->>>>>>> b841fb51
   intros H x y.
   assert (K : is_contr A).
   exists x. intro y'. apply H.
   apply contr_pathcontr. assumption.
 Defined.
 
-<<<<<<< HEAD
-Theorem prop_equiv_allpath A : is_prop A ~=> (forall (x y : A), x ~~> y).
-=======
 Theorem prop_equiv_allpath {A} : is_prop A <~> (forall (x y : A), x == y).
->>>>>>> b841fb51
-Proof.
-  exists (prop_path A).
-  apply @hequiv_is_equiv with (g := allpath_prop A).
-  intro H.
-  apply funext_dep.
-  intro x.
-  apply funext_dep.
-  intro y.
-  apply contr_path.
-  apply (allpath_prop A H).
+Proof.
+  exists (prop_path).
+  apply @hequiv_is_equiv with (g := allpath_prop).
+  intro H.
+  apply funext_dep.
+  intro x.
+  apply funext_dep.
+  intro y.
+  apply contr_path.
+  apply (allpath_prop  H).
   intro H.
   apply funext_dep.
   intro x.
@@ -228,13 +197,8 @@
   apply H.
 Defined.
 
-<<<<<<< HEAD
-Theorem isset_equiv_axiomK A :
-  is_set A ~=> (forall (x : A) (p : x ~~> x), p ~~> idpath x).
-=======
 Theorem isset_equiv_axiomK {A} :
   is_set A <~> (forall (x : A) (p : x == x), p == idpath x).
->>>>>>> b841fb51
 Proof.
   exists (isset_implies_axiomK A).
   apply @hequiv_is_equiv with (g := axiomK_implies_isset A).
