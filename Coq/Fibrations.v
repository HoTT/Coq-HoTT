--- conflicted
+++ resolved
@@ -60,13 +60,8 @@
 (** The following lemma tells us how to construct a path in the total space from
    a path in the base space and a path in the fiber. *)
 
-<<<<<<< HEAD
-Lemma total_path {A : Type} {P : A -> Type} (x y : sigT P) (p : projT1 x ~~> projT1 y) :
-  (transport p (projT2 x) ~~> projT2 y) -> (x ~~> y).
-=======
 Lemma total_path (A : Type) (P : A -> Type) (x y : sigT P) (p : projT1 x == projT1 y) :
   (transport p (projT2 x) == projT2 y) -> (x == y).
->>>>>>> b841fb51
 Proof.
   intros q.
   destruct x as [x H].
@@ -151,13 +146,8 @@
 
 (** Transporting along a concatenation is transporting twice. *)
 
-<<<<<<< HEAD
-Lemma trans_concat {A} {P : A -> Type} {x y z : A} (p : x ~~> y) (q : y ~~> z) (t : P x) :
-  transport (p @ q) t ~~> transport q (transport p t).
-=======
-Lemma trans_concat {A} {P : A -> Type} {x y z : A} (p : x == y) (q : y == z) (z : P x) :
-  transport (p @ q) z == transport q (transport p z).
->>>>>>> b841fb51
+Lemma trans_concat {A} {P : A -> Type} {x y z : A} (p : x == y) (q : y == z) (u : P x) :
+  transport (p @ q) u == transport q (transport p u).
 Proof.
   path_induction.
 Defined.
