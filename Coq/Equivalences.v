--- conflicted
+++ resolved
@@ -8,30 +8,17 @@
 
 Definition equiv A B := { w : A -> B & is_equiv w }.
 
-<<<<<<< HEAD
-Notation "A ~=> B" := (equiv A B) (at level 55).
-
-(** printing ~=> $\overset{\sim}{\longrightarrow}$ *)
-
-(** Strictly speaking, an element [w] of [A ~=> B] is a _pair_
-=======
 Notation "A <~> B" := (equiv A B) (at level 55).
 
 (** printing <~> $\overset{\sim}{\longrightarrow}$ *)
 
 (** Strictly speaking, an element [w] of [A <~> B] is a _pair_
->>>>>>> b841fb51
    consisting of a map [projT1 w] and the proof [projT2 w] that it is
    an equivalence. Thus, in order to apply [w] to [x] we must write
    [projT1 w x]. Coq is able to do this automatically if we declare
    that [projT1] is a _coercion_ from [equiv A B] to [A -> B]. *)
 
-<<<<<<< HEAD
-Definition equiv_coerce_to_function A B (w : A ~=> B) : (A -> B) := projT1 w.
-=======
-Definition equiv_coerce_to_function A B (w : A <~> B) : (A -> B)
-  := projT1 w.
->>>>>>> b841fb51
+Definition equiv_coerce_to_function A B (w : A <~> B) : (A -> B) := projT1 w.
 
 Coercion equiv_coerce_to_function : equiv >-> Funclass.
 
@@ -59,11 +46,7 @@
 
 (** The identity map is an equivalence. *)
 
-<<<<<<< HEAD
-Definition idequiv A : A ~=> A.
-=======
 Definition idequiv A : A <~> A.
->>>>>>> b841fb51
 Proof.
   exists (idmap A).
   intros x.
@@ -77,53 +60,31 @@
 (** From an equivalence from [U] to [V] we can extract a map in the
    inverse direction. *)
 
-<<<<<<< HEAD
-Definition inverse {U V} (w : U ~=> V) : (V -> U) :=
-  fun y => pr1 (pr1 ((pr2 w) y)).
-
-Notation inv := inverse.
-=======
 Definition inverse {U V} (w : U <~> V) : (V -> U) :=
   fun y => pr1 (pr1 ((pr2 w) y)).
 
 Notation "w ^-1" := (inverse w) (at level 40).
 
 (** printing ^-1 $^{-1}$ *)
->>>>>>> b841fb51
 
 (** The extracted map in the inverse direction is actually an inverse
    (up to homotopy, of course). *)
 
-<<<<<<< HEAD
-Definition inverse_is_section {U V} (w : U ~=> V) y : w (inv w y) ~~> y :=
-  pr2 (pr1 ((pr2 w) y)).
-
-Definition inverse_is_retraction {U V} (w : U ~=> V) x : (inv w (w x)) ~~> x :=
-  !base_path (pr2 ((pr2 w) (w x)) (tpair x (idpath (w x)))).
-=======
 Definition inverse_is_section {U V} (w : U <~> V) y : w (w^-1 y) == y :=
   pr2 (pr1 ((pr2 w) y)).
 
 Definition inverse_is_retraction {U V} (w : U <~> V) x : (w^-1 (w x)) == x :=
   !base_path (pr2 ((pr2 w) (w x)) (x ; idpath (w x))).
->>>>>>> b841fb51
 
 (** Here are some tactics to use for canceling inverses, and for
    introducing them. *)
 
 Ltac cancel_inverses_in s :=
   match s with
-<<<<<<< HEAD
-    | context cxt [ equiv_coerce_to_function _ _ ?w (inverse ?w ?x) ] =>
-      let mid := context cxt [ x ] in
-        path_using mid inverse_is_section
-    | context cxt [inverse ?w (equiv_coerce_to_function _ _ ?w ?x) ] =>
-=======
     | context cxt [ equiv_coerce_to_function _ _ ?w (?w ^-1 ?x) ] =>
       let mid := context cxt [ x ] in
         path_using mid inverse_is_section
     | context cxt [ ?w ^-1 (equiv_coerce_to_function _ _ ?w ?x) ] =>
->>>>>>> b841fb51
       let mid := context cxt [ x ] in
         path_using mid inverse_is_retraction
   end.
@@ -141,19 +102,11 @@
       match s with
         | context cxt [ x ] =>
           first [
-<<<<<<< HEAD
-            let mid := context cxt [ w (inv w x) ] in
-              path_via' mid;
-              [ path_simplify' inverse_is_section | ]
-            |
-            let mid := context cxt [ inv w (w x) ] in
-=======
             let mid := context cxt [ w (w^-1 x) ] in
               path_via' mid;
               [ path_simplify' inverse_is_section | ]
             |
             let mid := context cxt [ w^-1 (w x) ] in
->>>>>>> b841fb51
               path_via' mid;
               [ path_simplify' inverse_is_retraction | ]
           ]
@@ -166,37 +119,17 @@
       match t with
         | context cxt [ x ] =>
           first [
-<<<<<<< HEAD
-            let mid := context cxt [ w (inv w x) ] in
-              path_via' mid;
-              [ | path_simplify' inverse_is_section ]
-            |
-            let mid := context cxt [ inv w (w x) ] in
-=======
             let mid := context cxt [ w (w^-1 x) ] in
               path_via' mid;
               [ | path_simplify' inverse_is_section ]
             |
             let mid := context cxt [ w^-1 (w x) ] in
->>>>>>> b841fb51
               path_via' mid;
               [ | path_simplify' inverse_is_retraction ]
           ]
       end
   end.
 
-<<<<<<< HEAD
-(** These tactics change between goals of the form [w x ~~> y] and the
-   form [x ~~> inv w y], and dually. *)
-
-Ltac equiv_moveright :=
-  match goal with
-    | |- equiv_coerce_to_function _ _ ?w ?a ~~> ?b =>
-      apply @concat with (y := w (inv w b));
-        [ apply map | apply inverse_is_section ]
-    | |- (inverse ?w) ?a ~~> ?b =>
-      apply @concat with (y := inverse w (w b));
-=======
 (** These tactics change between goals of the form [w x == y] and the
    form [x == w^-1 y], and dually. *)
 
@@ -207,25 +140,16 @@
         [ apply map | apply inverse_is_section ]
     | |- (?w ^-1) ?a == ?b =>
       apply @concat with (y := w^-1 (w b));
->>>>>>> b841fb51
         [ apply map | apply inverse_is_retraction ]
   end.
 
 Ltac equiv_moveleft :=
   match goal with
-<<<<<<< HEAD
-    | |- ?a ~~> equiv_coerce_to_function _ _ ?w ?b =>
-      apply @concat with (y := w (inv w a));
-        [ apply opposite, inverse_is_section | apply map ]
-    | |- ?a ~~> (inverse ?w) ?b =>
-      apply @concat with (y := inv w (w a));
-=======
     | |- ?a == equiv_coerce_to_function _ _ ?w ?b =>
       apply @concat with (y := w (w^-1 a));
         [ apply opposite, inverse_is_section | apply map ]
     | |- ?a == (?w ^-1) ?b =>
       apply @concat with (y := w^-1 (w a));
->>>>>>> b841fb51
         [ apply opposite, inverse_is_retraction | apply map ]
   end.
 
@@ -233,13 +157,8 @@
    homotopies.  (It doesn't look like a triangle since we've inverted
    one of the homotopies.) *)
 
-<<<<<<< HEAD
-Definition inverse_triangle {A B} (w : A ~=> B) x :
-  (map w (inverse_is_retraction w x)) ~~> (inverse_is_section w (w x)).
-=======
 Definition inverse_triangle {A B} (w : A <~> B) x :
   (map w (inverse_is_retraction w x)) == (inverse_is_section w (w x)).
->>>>>>> b841fb51
 Proof.
   intros.
   unfold inverse_is_retraction.
@@ -253,11 +172,7 @@
 
 (** Equivalences are "injective on paths". *)
 
-<<<<<<< HEAD
-Lemma equiv_injective U V (w : U ~=> V) x y : (w x ~~> w y) -> (x ~~> y).
-=======
 Lemma equiv_injective U V (w : U <~> V) x y : (w x == w y) -> (x == y).
->>>>>>> b841fb51
 Proof.
   intro p.
   expand_inverse_src w x.
@@ -268,11 +183,7 @@
 (** Anything contractible is equivalent to the unit type. *)
 
 Lemma contr_equiv_unit (A : Type) :
-<<<<<<< HEAD
-  is_contr A -> (A ~=> unit).
-=======
   is_contr A -> (A <~> unit).
->>>>>>> b841fb51
 Proof.
   intro H.
   exists (fun x => tt).
@@ -287,11 +198,7 @@
    contractible. *)
 
 Lemma contr_equiv_contr (A B : Type) :
-<<<<<<< HEAD
-  A ~=> B -> is_contr A -> is_contr B.
-=======
   A <~> B -> is_contr A -> is_contr B.
->>>>>>> b841fb51
 Proof.
   intros f [x ?].
   exists (f x).
@@ -304,11 +211,7 @@
 
 Definition free_path_space A := {xy : A * A & fst xy == snd xy}.
 
-<<<<<<< HEAD
-Definition free_path_source A : free_path_space A ~=> A.
-=======
 Definition free_path_source A : free_path_space A <~> A.
->>>>>>> b841fb51
 Proof.
   exists (fun p => fst (projT1 p)).
   intros x.
@@ -320,11 +223,7 @@
   apply idpath.
 Defined.
 
-<<<<<<< HEAD
-Definition free_path_target A : free_path_space A ~=> A.
-=======
 Definition free_path_target A : free_path_space A <~> A.
->>>>>>> b841fb51
 Proof.
   exists (fun p => snd (projT1 p)).
   intros x.
@@ -352,13 +251,8 @@
           }}}.
 
 Definition is_equiv_to_adjoint {A B} (f: A -> B) (E : is_equiv f) : is_adjoint_equiv f :=
-<<<<<<< HEAD
-  let w := (tpair f E) in
-    tpair (inv w) (tpair (inverse_is_section w) (tpair (inverse_is_retraction w) (inverse_triangle w))).
-=======
   let w := (f ; E) in
     (w^-1 ; (inverse_is_section w; (inverse_is_retraction w ; inverse_triangle w))).
->>>>>>> b841fb51
 
 Definition adjoint_equiv (A B : Type) := { f: A -> B  &  is_adjoint_equiv f }.
 
@@ -452,11 +346,7 @@
 
 (** The inverse of an equivalence is an equivalence. *)
 
-<<<<<<< HEAD
-Lemma equiv_inverse {A B} (f : A ~=> B) : B ~=> A.
-=======
 Lemma equiv_inverse {A B} (f : A <~> B) : B <~> A.
->>>>>>> b841fb51
 Proof.
   destruct (is_equiv_to_adjoint f (pr2 f)) as [g [is_section [is_retraction triangle]]].
   exists g.
@@ -468,34 +358,17 @@
 Lemma equiv_homotopic {A B} (f g : A -> B) :
   (forall x, f x == g x) -> is_equiv g -> is_equiv f.
 Proof.
-<<<<<<< HEAD
   intros p geq.
-  set (g' := existT is_equiv g geq : A ~=> B).
-  eapply hequiv_is_equiv.
-  instantiate (1 := inv g').
-=======
-  intros A B f g' p geq.
-  set (g := existT is_equiv g' geq : A <~> B).
-  apply @hequiv_is_equiv with (g := g^-1).
->>>>>>> b841fb51
+  set (h := existT is_equiv g geq : A <~> B).
+  apply @hequiv_is_equiv with (g := h^-1).
   intro y.
-  expand_inverse_trg g' y; auto.
+  expand_inverse_trg h y; auto.
   intro x.
   equiv_moveright; auto.
 Defined.
 
 (** And the 2-out-of-3 property for equivalences. *)
 
-<<<<<<< HEAD
-Definition equiv_compose {A B C} (f : A ~=> B) (g : B ~=> C) : (A ~=> C).
-Proof.
-  exists (g o f).
-  eapply hequiv_is_equiv.
-  instantiate (1 := (inv f) o (inv g)).
-  intro y.
-  expand_inverse_trg g y.
-  expand_inverse_trg f (inv g y).
-=======
 Definition equiv_compose {A B C} (f : A <~> B) (g : B <~> C) : (A <~> C).
 Proof.
   intros.
@@ -504,7 +377,6 @@
   intro y.
   expand_inverse_trg g y.
   expand_inverse_trg f (g^-1 y).
->>>>>>> b841fb51
   apply idpath.
   intro x.
   expand_inverse_trg f x.
@@ -512,49 +384,16 @@
   apply idpath.
 Defined.
 
-<<<<<<< HEAD
-Definition equiv_cancel_right {A B C} (f : A ~=> B) (g : B -> C) :
-  is_equiv (g o f) -> is_equiv g.
-Proof.
-  intro H.
-  set (gof := (existT _ (g o f) H) : A ~=> C).
-  eapply hequiv_is_equiv.
-  instantiate (1 := f o inv (gof)).
-=======
 Definition equiv_cancel_right {A B C} (f : A <~> B) (g : B -> C) :
   is_equiv (g o f) -> is_equiv g.
 Proof.
-  intros A B C f g H.
+  intros H.
   set (gof := (existT _ (g o f) H) : A <~> C).
   apply @hequiv_is_equiv with (g := f o (gof^-1)).
->>>>>>> b841fb51
   intro y.
   expand_inverse_trg gof y.
   apply idpath.
   intro x.
-<<<<<<< HEAD
-  change (f (inv gof (g x)) ~~> x).
-  equiv_moveright; equiv_moveright.
-  change (g x ~~> g (f (inv f x))).
-  cancel_inverses.
-Defined.
-
-Definition equiv_cancel_left {A B C} (f : A -> B) (g : B ~=> C) :
-  is_equiv (g o f) -> is_equiv f.
-Proof.
-  intros H.
-  set (gof := existT _ (g o f) H : A ~=> C).
-  eapply hequiv_is_equiv. 
-  instantiate (1 := inv gof o g).
-  intros y.
-  expand_inverse_trg g y.
-  expand_inverse_src g (f ((inv gof o g) y)).
-  apply map.
-  path_via (gof ((inv gof (g y)))).
-  apply inverse_is_section.
-  intros x.
-  path_via (inv gof (gof x)).
-=======
   change (f (gof^-1 (g x)) == x).
   equiv_moveright; equiv_moveright.
   change (g x == g (f (f^-1 x))).
@@ -564,7 +403,7 @@
 Definition equiv_cancel_left {A B C} (f : A -> B) (g : B <~> C) :
   is_equiv (g o f) -> is_equiv f.
 Proof.
-  intros A B C f g H.
+  intros H.
   set (gof := existT _ (g o f) H : A <~> C).
   apply @hequiv_is_equiv with (g := gof^-1 o g).
   intros y.
@@ -575,7 +414,6 @@
   apply inverse_is_section.
   intros x.
   path_via (gof^-1 (gof x)).
->>>>>>> b841fb51
   apply inverse_is_retraction.
 Defined.
 
@@ -592,32 +430,18 @@
 
 (** The action of an equivalence on paths is an equivalence. *)
 
-<<<<<<< HEAD
-Theorem equiv_map_inv {A B} {x y : A} (f : A ~=> B) :
-  (f x ~~> f y) -> (x ~~> y).
-Proof.
-  intro p.
-  path_via (inv f (f x)).
-  apply opposite, inverse_is_retraction.
-  path_via' (inv f (f y)).
-=======
 Theorem equiv_map_inv {A B} {x y : A} (f : A <~> B) :
   (f x == f y) -> (x == y).
 Proof.
-  intros A B x y f p.
+  intros p.
   path_via (f^-1 (f x)).
   apply opposite, inverse_is_retraction.
   path_via' (f^-1 (f y)).
->>>>>>> b841fb51
   apply map. assumption.
   apply inverse_is_retraction.
 Defined.
 
-<<<<<<< HEAD
-Theorem equiv_map_is_equiv {A B} {x y : A} (f : A ~=> B) :
-=======
 Theorem equiv_map_is_equiv {A B} {x y : A} (f : A <~> B) :
->>>>>>> b841fb51
   is_equiv (@map A B x y f).
 Proof.
   apply @hequiv_is_equiv with (g := equiv_map_inv f).
@@ -627,37 +451,21 @@
   do_opposite_map.
   moveright_onleft.
   undo_compose_map.
-<<<<<<< HEAD
-  path_via (map (f o inv f) p @ inverse_is_section f (f y)).
-  apply inverse_triangle.
-  path_via (inverse_is_section f (f x) @ p).
-  apply homotopy_naturality_toid with (f := f o inv f).
-=======
   path_via (map (f o (f ^-1)) p @ inverse_is_section f (f y)).
   apply inverse_triangle.
   path_via (inverse_is_section f (f x) @ p).
   apply homotopy_naturality_toid with (f := f o (f^-1)).
->>>>>>> b841fb51
   apply opposite, inverse_triangle.
   intro p.
   unfold equiv_map_inv.
   moveright_onleft.
   undo_compose_map.
-<<<<<<< HEAD
-  apply homotopy_naturality_toid with (f := inv f o f).
-Defined.
-
-Definition equiv_map_equiv {A B} {x y : A} (f : A ~=> B) :
-  (x ~~> y) ~=> (f x ~~> f y) :=
-  tpair (@map A B x y f) (equiv_map_is_equiv f).
-=======
   apply homotopy_naturality_toid with (f := (f^-1) o f).
 Defined.
 
 Definition equiv_map_equiv {A B} {x y : A} (f : A <~> B) :
   (x == y) <~> (f x == f y) :=
   (@map A B x y f ; equiv_map_is_equiv f).
->>>>>>> b841fb51
 
 (** Path-concatenation is an equivalence. *)
 
@@ -671,59 +479,33 @@
   associate_left.
 Defined.
 
-<<<<<<< HEAD
-Definition concat_equiv_left {A} (x y z : A) (p : x ~~> y) :
-  (y ~~> z) ~=> (x ~~> z) :=
-  tpair (fun q: y ~~> z => p @ q) (concat_is_equiv_left x y z p).
-=======
 Definition concat_equiv_left {A} (x y z : A) (p : x == y) :
   (y == z) <~> (x == z) :=
   (fun q: y == z => p @ q  ;  concat_is_equiv_left x y z p).
->>>>>>> b841fb51
 
 Lemma concat_is_equiv_right {A} (x y z : A) (p : y == z) :
   is_equiv (fun q : x == y => q @ p).
 Proof.
-<<<<<<< HEAD
-  apply @hequiv_is_equiv with (g := fun r : x ~~> z => r @ !p).
-=======
-  intros A x y z p.
   apply @hequiv_is_equiv with (g := fun r : x == z => r @ !p).
->>>>>>> b841fb51
   intro q.
   associate_right.
   intro q.
   associate_right.
 Defined.
 
-<<<<<<< HEAD
-Definition concat_equiv_right {A} (x y z : A) (p : y ~~> z) :
-  (x ~~> y) ~=> (x ~~> z) :=
-  tpair (fun q: x ~~> y => q @ p) (concat_is_equiv_right x y z p).
-=======
 Definition concat_equiv_right {A} (x y z : A) (p : y == z) :
   (x == y) <~> (x == z) :=
   (fun q: x == y => q @ p  ;  concat_is_equiv_right x y z p).
->>>>>>> b841fb51
 
 (** And we can characterize the path types of the total space of a
    fibration, up to equivalence. *)
 
-<<<<<<< HEAD
-Theorem total_paths_equiv (A : Type) (P : A -> Type) (x y : total P) :
-  (x ~~> y) ~=> { p : pr1 x ~~> pr1 y & transport p (pr2 x) ~~> pr2 y }.
-Proof.
-  exists (fun r => existT (fun p => transport p (pr2 x) ~~> pr2 y) (base_path r) (fiber_path r)).
-  apply @hequiv_is_equiv with (g := fun (pq : { p : pr1 x ~~> pr1 y & transport p (pr2 x) ~~> pr2 y }) => total_path A P x y (projT1 pq) (projT2 pq)).
-=======
 Theorem total_paths_equiv (A : Type) (P : A -> Type) (x y : sigT P) :
   (x == y) <~> { p : pr1 x == pr1 y & transport p (pr2 x) == pr2 y }.
 Proof.
-  intros A P x y.
   exists (fun r => existT (fun p => transport p (pr2 x) == pr2 y) (base_path r) (fiber_path r)).
   eapply @hequiv_is_equiv.
   instantiate (1 := fun pq => let (p,q) := pq in total_path A P x y p q).
->>>>>>> b841fb51
   intros [p q].
   apply total_path with (p := base_total_path A P x y p q).
   apply fiber_total_path.
@@ -740,15 +522,10 @@
 Theorem equiv_to_hiso {A B} (f : equiv A B) : is_hiso f.
 Proof.
   split.
-<<<<<<< HEAD
-  exists (inv f).
-  apply inverse_is_retraction.
-  exists (inv f).
-=======
   exists (f^-1).
   apply inverse_is_retraction.
   exists (f^-1).
->>>>>>> b841fb51
+
   apply inverse_is_section.
 Defined.
 
