--- conflicted
+++ resolved
@@ -261,13 +261,8 @@
   path_induction.
 Defined.
 
-<<<<<<< HEAD
-Lemma compose_map A B C (f : A -> B) (g : B -> C) (x y : A) (p : x ~~> y) :
-  map (g o f) p ~~> map g (map f p).
-=======
 Lemma compose_map A B C (f : A -> B) (g : B -> C) (x y : A) (p : x == y) :
   map (g o f) p == map g (map f p).
->>>>>>> b841fb51
 Proof.
   path_induction.
 Defined.
@@ -630,15 +625,9 @@
 
 Ltac apply_compose_map :=
   match goal with
-<<<<<<< HEAD
-    | |- map (?g' o ?f') ?p' ~~> map ?g' (map ?f' ?p') =>
-      apply compose_map with (g := g') (f := f') (p := p')
-    | |- map ?g' (map ?f' ?p') ~~> map (?g' o ?f') ?p' =>
-=======
     | |- map (?g' o ?f') ?p' == map ?g' (map ?f' ?p') =>
       apply compose_map with (g := g') (f := f') (p := p')
     | |- map ?g' (map ?f' ?p') == map (?g' o ?f') ?p' =>
->>>>>>> b841fb51
       apply opposite; apply compose_map with (g := g') (f := f') (p := p')
   end.
 
