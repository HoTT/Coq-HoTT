--- conflicted
+++ resolved
@@ -11,16 +11,14 @@
 hottdir=$(datarootdir)/hott
 EXTRA_DIST = coq theories ssrplugin etc LICENSE.txt CREDITS.txt INSTALL.txt README.markdown
 
-<<<<<<< HEAD
 # The path to the Coq library in $(srcdir)
 SRCCOQLIB=$(srcdir)/coq
-=======
+
 # support the TIMED variable like coq_makefile
 TIMED=
 TIMECMD=
 STDTIME=/usr/bin/time -f "$* (user: %U mem: %M ko)"
 TIMER=$(if $(TIMED), $(STDTIME), $(TIMECMD))
->>>>>>> 06fb6071
 
 # The list of files that comprise the HoTT library
 VFILES=$(shell find $(srcdir)/theories -name "*.v")
