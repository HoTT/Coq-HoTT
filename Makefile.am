ACLOCAL_AMFLAGS = -I etc

bin_SCRIPTS = hoqtop hoqc
if make_hoqide
  bin_SCRIPTS += hoqide
endif
if make_hoqtopbyte
  bin_SCRIPTS += hoqtop.byte
endif

hottdir=$(datarootdir)/hott
EXTRA_DIST = coq theories ssrplugin etc LICENSE.txt CREDITS.txt INSTALL.txt README.markdown

# The list of files that comprise the HoTT library
VFILES=$(shell find $(srcdir)/theories -name "*.v")
VOFILES:=$(VFILES:.v=.vo)
GLOBFILES:=$(VFILES:.v=.glob)
DEPFILES:=$(VFILES:.v=.d)

# The list of files that comprise the alternative standard library
STDVFILES=$(shell find $(srcdir)/coq -name "*.v")
STDVOFILES:=$(STDVFILES:.v=.vo)
STDGLOBFILES:=$(STDVFILES:.v=.glob)
STDDEPFILES:=$(STDVFILES:.v=.d)

if make_ssreflect
# The list of Coq files that comprise ssreflect
SSRMAKEFILE=$(srcdir)/Makefile_ssrplugin
ssrdir=$(srcdir)/ssrplugin
SSRVFILES=$(shell find $(ssrdir)/theories -name "*.v")
SSRVOFILES=$(SSRVFILES:.v=.vo)
SSRGLOBFILES=$(SSRVFILES:.v=.glob)
SSRMLIFILES=$(shell find $(ssrdir)/src -name "*.mli")
SSRMLFILES=$(shell find $(ssrdir)/src -name "*.ml4" -o -name "*.ml")
SSRMLLIBFILES=$(shell find $(ssrdir)/theories -name "*.mllib")
SSRCMXSFILES=$(SSRMLLIBFILES:.mllib=.cmxs)
SSRCMAFILES=$(SSRMLLIBFILES:.mllib=.cma)
endif

# Definitions that let autoconf know how to install things.
nobase_hott_DATA = \
	$(VOFILES) \
	$(STDVOFILES) \
	$(shell find $(srcdir)/coq/theories -name "README.txt") \
	$(SSRVOFILES) \
	$(SSRCMXSFILES) \
	$(SSRCMAFILES)

# The Coq compiler, adapted to HoTT
HOQC=$(srcdir)/hoqc

# The path to the Coq library in $(srcdir)
SRCCOQLIB=$(srcdir)/coq

<<<<<<< HEAD
=======
# Which files should be cleaned
CLEANFILES = $(VOFILES) $(GLOBFILES) $(STDVOFILES) $(STDGLOBFILES) $(DEPFILES) $(STDDEPFILES)

if make_ssreflect
.PHONY: stdlib hottlib ssrplugin
else
.PHONY: stdlib hottlib
endif

>>>>>>> 875cd7f9
install-data-local:
	$(mkdir_p) $(hottdir)/coq
	rm -f $(hottdir)/coq/dev $(hottdir)/coq/plugins
	ln -s $(COQLIB)/dev $(hottdir)/coq
	ln -s $(COQLIB)/plugins $(hottdir)/coq

if make_ssreflect
clean-local: $(SSRMAKEFILE)
	$(MAKE) -f "$(SSRMAKEFILE)" COQBIN="$(COQBIN)/" clean
	rm -f "$(SSRMAKEFILE)"
endif

# The standard library files must be compiled in a special way
stdlib: $(STDVOFILES)

$(STDVOFILES) : %.vo : %.v
	$(COQTOP) -indices-matter -boot -nois -coqlib $(SRCCOQLIB) -R $(SRCCOQLIB)/theories Coq -compile $(basename $<)


# The HoTT library as a single target
hottlib: $(VOFILES)

# A rule for compiling the HoTT libary files
if make_ssreflect
$(VOFILES) : %.vo : %.v $(STDVOFILES) $(SSRVOFILES)
	$(HOQC) $<
else
$(VOFILES) : %.vo : %.v $(STDVOFILES)
	$(HOQC) $<
endif

if make_ssreflect
# Compilation of ssreflect is a bit more roundabout because ssreflect relies on coq_makefile,
# which we do not. Perhaps we should. Anyhow, we circumvent the "standard" ssreflect procedure
# to keep track of dependencies and what should be installed where. This will break if ssreflect
# changes its compilation procedure drastically.
ssrplugin: stdlib $(SSRVOFILES)

$(SSRMAKEFILE): $(ssrdir)/Make
	$(COQMAKEFILE) COQC = "$(HOQC)" -f "$(ssrdir)/Make" > "$(SSRMAKEFILE)"

$(SSRVOFILES): $(SRRMAKEFILE) $(SSRCMXSFILES) $(SSRCMAFILES)

$(SSRVOFILES) : %.vo : %.v
	$(MAKE) -f "$(SSRMAKEFILE)" COQBIN="$(COQBIN)/" $@

$(SSRCMXSFILES): $(SSRMAKEFILE)

$(SSRCMAFILES): $(SSRMAKEFILE)

$(SSRCMXSFILES): %.cmxs : %.mllib
	$(MAKE) -f "$(SSRMAKEFILE)" COQBIN="$(COQBIN)/" $@

$(SSRCMAFILES): %.cma : %.mllib
	$(MAKE) -f "$(SSRMAKEFILE)" COQBIN="$(COQBIN)/" $@
endif

# Dependency files
$(DEPFILES) $(STDDEPFILES) : %.d : %.v
	$(COQDEP) -nois -coqlib $(srcdir)/coq -R theories HoTT -R coq/theories Coq $< >$@

<<<<<<< HEAD
# Dependency files
%.d: %.v; $(COQDEP) -nois -coqlib $(srcdir)/coq -I theories -R coq/theories Coq $< >$@
-include $(VFILES:.v=.d) $(STDVFILES:.v=.d)
=======
-include $(DEPFILES) $(STDDEPFILES)
>>>>>>> 875cd7f9
<|MERGE_RESOLUTION|>--- conflicted
+++ resolved
@@ -52,8 +52,6 @@
 # The path to the Coq library in $(srcdir)
 SRCCOQLIB=$(srcdir)/coq
 
-<<<<<<< HEAD
-=======
 # Which files should be cleaned
 CLEANFILES = $(VOFILES) $(GLOBFILES) $(STDVOFILES) $(STDGLOBFILES) $(DEPFILES) $(STDDEPFILES)
 
@@ -63,7 +61,6 @@
 .PHONY: stdlib hottlib
 endif
 
->>>>>>> 875cd7f9
 install-data-local:
 	$(mkdir_p) $(hottdir)/coq
 	rm -f $(hottdir)/coq/dev $(hottdir)/coq/plugins
@@ -125,10 +122,4 @@
 $(DEPFILES) $(STDDEPFILES) : %.d : %.v
 	$(COQDEP) -nois -coqlib $(srcdir)/coq -R theories HoTT -R coq/theories Coq $< >$@
 
-<<<<<<< HEAD
-# Dependency files
-%.d: %.v; $(COQDEP) -nois -coqlib $(srcdir)/coq -I theories -R coq/theories Coq $< >$@
--include $(VFILES:.v=.d) $(STDVFILES:.v=.d)
-=======
 -include $(DEPFILES) $(STDDEPFILES)
->>>>>>> 875cd7f9
