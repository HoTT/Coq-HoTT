--- conflicted
+++ resolved
@@ -558,13 +558,8 @@
 Defined.
 
 (** The Eckmann-Hilton argument *)
-<<<<<<< HEAD
 Definition eckmann_hilton {A : Type} {x:A} (p q : 1 = 1 :> (x = x)) : p @ q = q @ p :=
-  (whiskerR_p1 p @@ whiskerL_1p q) ^-1
-=======
-Definition eckmann_hilton {A} {x:A} (p q : 1 = 1 :> (x = x)) : p @ q = q @ p :=
   (whiskerR_p1 p @@ whiskerL_1p q)^
->>>>>>> 2d42e3a1
   @ (concat_p1 _ @@ concat_p1 _)
   @ (concat_1p _ @@ concat_1p _)
   @ (concat_whisker _ _ _ _ p q)
