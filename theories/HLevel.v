--- conflicted
+++ resolved
@@ -1,212 +1,7 @@
 (** * H-Levels *)
 
-<<<<<<< HEAD
-   Thus, H-level 1 means "the space of paths between any two points is
-   contactible". Such a space is necessarily a sub-singleton: any two points are
-   connected by a path which is unique up to homotopy. In other words, H-level 1
-   spaces are truth values (we call them "propositions").
-  
-   Next, H-level 2 means "the space of paths between any two points is a
-   sub-singleton". Thus, two points might not have any paths between them, or
-   they have a unique path. Such a space may have many points but it is discrete
-   in the sense that all paths are trivial. We call such spaces "sets".
-*)
-
-
-Require Import Paths Fibrations Contractible Equivalences Funext.
-Require Import ExtensionalityAxiom.
-
-(** Some more stuff about contractibility. *)
-
-Theorem contr_contr {X} : is_contr X -> is_contr (is_contr X).
-  intro ctr1.
-  exists ctr1. intros ctr2.
-  apply @total_path with (p := pr2 ctr1 (pr1 ctr2)).
-  apply funext_dep.
-  intro x.
-  apply contr_path2.
-  assumption.
-Defined.
-
-(** H-levels. *)
-
-Fixpoint is_hlevel (n : nat) : Type -> Type :=
-  match n with
-    | 0 => is_contr
-    | S n' => fun X => forall (x y:X), is_hlevel n' (x = y)
-  end.
-
-Theorem hlevel_inhabited_contr n : forall X, is_hlevel n X -> is_contr (is_hlevel n X).
-Proof.
-  induction n.
-  intro; apply contr_contr.
-  simpl.
-  intros X H.
-  apply weak_funext.
-  intro x.
-  apply weak_funext.
-  intro y.
-  apply IHn.
-  apply H.
-Defined.
-
-(** H-levels are increasing with n. *)
-
-Theorem hlevel_succ n : forall X, is_hlevel n X -> is_hlevel (S n) X.
-Proof.
-  induction n.
-  intros X H x y.
-  apply contr_pathcontr.
-  assumption.
-  intros X H x y.
-  apply IHn.
-  apply H.
-Defined.
-
-(** H-levels are preserved under equivalence.
-   (This is, of course, trivial with univalence.) *)
-
-Theorem hlevel_equiv : forall {n A B}, (A <~> B) -> is_hlevel n A -> is_hlevel n B.
-Proof.
-  induction n.
-  simpl.
-  apply @contr_equiv_contr.
-  simpl.
-  intros A B f H x y.
-  apply IHn with (A := f (f^-1 x) = y).
-  apply concat_equiv_left.
-  apply opposite, inverse_is_section.
-  apply IHn with (A := f (f^-1 x) = f (f^-1 y)).
-  apply concat_equiv_right.
-  apply inverse_is_section.
-  apply IHn with (A := (f^-1 x) = (f^-1 y)).
-  apply equiv_map_equiv.
-  apply H.
-Defined.
-
-(** And by binary products *)
-
-Definition prod_hlevel:
-  forall n A B, is_hlevel n A -> is_hlevel n B -> is_hlevel n (A * B).
-Proof.
-  induction n; intros A B.
-  intros [a ac] [b bc].
-  exists (a,b).
-  intros [a' b'].
-  apply prod_path. apply ac. apply bc.
-  intros Ah Bh [a1 b1] [a2 b2].
-  apply @hlevel_equiv with (A := ((a1 = a2) * (b1 = b2))%type).
-  apply equiv_inverse, prod_path_equiv.
-  apply IHn. apply Ah. apply Bh.
-Defined.
-
-(** And by dependent sums, over a base of the given h-level *)
-
-Definition total_hlevel: forall n A (P : A -> Type),
-  is_hlevel n A -> (forall a, is_hlevel n (P a)) ->
-  is_hlevel n (sigT P).
-Proof.
-  intros n; induction n.
-  intros A P [a ac] Pc.
-  exists (a; pr1 (Pc a)).
-  intros [a' p'].
-  apply @total_path with (ac a').
-  apply contr_path; apply (Pc a).
-  intros A P Ah Ph [a1 p1] [a2 p2].
-  apply @hlevel_equiv with
-    (A := {p : a1 = a2 & transport p p1 = p2}).
-  apply equiv_inverse, total_paths_equiv.
-  apply IHn.
-  apply Ah.
-  intros p; apply (Ph a2).
-Defined.
-
-(** And by dependent products over any base. *)
-
-Lemma forall_hlevel n {X} (P : X -> Type) :
-  (forall x, is_hlevel n (P x)) -> is_hlevel n (forall x, P x).
-Proof.
-  revert P.  induction n as [ | n' IH ]; intros P H; simpl in *.
-  (* case n = 0 *) apply weak_funext.  assumption.
-  (* case n = S n' *)  intros f g.  
-  apply (hlevel_equiv (A := f == g)).
-    apply equiv_inverse.
-    exists happly_dep.
-    apply strong_funext_dep.
-  apply IH.  intros.  apply H.
-Defined.
-
-(** Propositions are of h-level 1. *)
-
-Definition is_prop := is_hlevel 1.
-
-(** Here is an alternate characterization of propositions. *)
-
-Theorem prop_inhabited_contr A : is_prop A -> A -> is_contr A.
-Proof.
-  intros H x.
-  exists x.
-  intro y.
-  unfold is_prop, is_hlevel in H.
-  apply (H y x).
-Defined.
-
-Theorem inhabited_contr_isprop A : (A -> is_contr A) -> is_prop A.
-Proof.
-  intros H x y.
-  apply contr_pathcontr.
-  apply H.
-  assumption.
-Defined.
-
-Theorem hlevel_isprop n A : is_prop (is_hlevel n A).
-Proof.
-  apply inhabited_contr_isprop.
-  apply hlevel_inhabited_contr.
-Defined.
-
-Definition isprop_isprop A : is_prop (is_prop A) := hlevel_isprop 1 A.
-
-Definition iscontr_isprop A : is_prop (is_contr A).
-Proof.
-  apply inhabited_contr_isprop.
-  apply contr_contr.
-Defined.
-
-Theorem prop_equiv_inhabited_contr {A} : is_prop A <~> (A -> is_contr A).
-Proof.
-  apply (equiv_from_hequiv (prop_inhabited_contr A) (inhabited_contr_isprop A)).
-  intro H.
-  unfold prop_inhabited_contr, inhabited_contr_isprop.
-  simpl.
-  apply funext.
-  intro x.
-  apply contr_path.
-  apply contr_contr.
-  exact (H x).
-  intro H.
-  unfold prop_inhabited_contr, inhabited_contr_isprop.
-  apply funext_dep.
-  intro x.
-  apply funext_dep.
-  intro y.
-  apply contr_path.
-  apply contr_contr.
-  exact (H x y).
-Defined.
-
-(** And another one. *)
-
-Theorem prop_path {A} : is_prop A -> forall (x y : A), x = y.
-Proof.
-  unfold is_prop. simpl.
-  intros H x y.
-  exact (pr1 (H x y)).
-Defined.
-=======
 Require Import Overture Contractible Equivalences types.Paths.
 Local Open Scope equiv_scope.
->>>>>>> 875cd7f9
 
 Generalizable Variable A.
 
@@ -214,161 +9,6 @@
 Instance Contr_hlevel_0 (A : Type) : is_hlevel 0 A -> Contr A
   := idmap.
   
-<<<<<<< HEAD
-(** Two propositions are equivalent as soon as there are maps in both
-   directions. *)
-
-Definition prop_iff_equiv A B : is_prop A -> is_prop B ->
-  (A -> B) -> (B -> A) -> (A <~> B).
-Proof.
-  intros Ap Bp f g.
-  apply (equiv_from_hequiv f g); 
-  intros; apply prop_path; auto.
-Defined.
-
-(** Props are closed under sums (with prop base) and arbitrary
-   dependent products. *)
-
-Definition sum_isprop X (P : X -> Type) :
-  is_prop X -> (forall x, is_prop (P x)) -> is_prop (sigT P).
-Proof.
-  apply total_hlevel.
-Defined.
-
-Definition forall_isprop {X} (P : X -> Type) :
-  (forall x, is_prop (P x)) -> is_prop (forall x, P x).
-Proof.
-  apply forall_hlevel.
-Defined.
-
-(** Being an equivalence is a prop. *)
-
-Definition is_equiv_is_prop {X Y} (f: X -> Y) : is_prop (is_equiv f).
-Proof.
-  apply forall_isprop. intros y.
-  apply iscontr_isprop.
-Defined.
-
-(** Sets are of h-level 2. *)
-
-Definition is_set := is_hlevel 2.
-
-(** A type is a set if and only if it satisfies Axiom K. *)
-
-Definition axiomK A := forall (x : A) (p : x = x), p = idpath x.
-
-Definition isset_implies_axiomK A : is_set A -> axiomK A.
-Proof.
-  intros H x p.
-  apply (H x x p (idpath x)).
-Defined.
-
-Definition axiomK_implies_isset A : axiomK A -> is_set A.
-Proof.
-  intros H x y.
-  apply allpath_prop.
-  intros p q.
-  induction q.
-  apply H.
-Defined.
-
-Theorem isset_equiv_axiomK {A} :
-  is_set A <~> (forall (x : A) (p : x = x), p = idpath x).
-Proof.
-  apply (equiv_from_hequiv (isset_implies_axiomK A) (axiomK_implies_isset A)).
-  intro H.
-  apply funext_dep.
-  intro x.
-  apply funext_dep.
-  intro p.
-  apply contr_path.
-  apply (axiomK_implies_isset A H).
-  intro H.
-  apply funext_dep.
-  intro x.
-  apply funext_dep.
-  intro y.
-  apply prop_path.
-  apply isprop_isprop.
-Defined.
-
-Definition isset_isprop A : is_prop (is_set A) := hlevel_isprop 2 A.
-
-Theorem axiomK_isprop A : is_prop (axiomK A).
-Proof.
-  apply @hlevel_equiv with (A := is_set A).
-  apply isset_equiv_axiomK.
-  apply hlevel_isprop.
-Defined.
-
-Theorem set_path2 (A : Type) (x y : A) (p q : x = y) :
-  is_set A -> (p = q).
-Proof.
-  intro H.
-  apply contr_path.
-  apply prop_inhabited_contr.
-  cbv. cbv in H.
-  apply H.
-  assumption.
-Defined.
-
-(** Recall that axiom K says that any self-path is homotopic to the
-   identity path.  In particular, the identity path is homotopic to
-   itself.  The following lemma says that the endo-homotopy of the
-   identity path thus specified is in fact (homotopic to) its identity
-   homotopy (whew!).  *)
-
-Lemma axiomK_idpath (A : Type) (x : A) (K : axiomK A) :
-  K x (idpath x) = idpath (idpath x).
-Proof.
-  intros.
-  set (qq := map_dep (K x) (K x (idpath x))).
-  set (q2 := !trans_is_concat_opp (K x (idpath x)) (K x (idpath x)) @ qq).
-  path_via (!! K x (idpath x)).
-  path_via (! idpath (idpath x)).
-  apply concat_cancel_right with (r := K x (idpath x)).
-  cancel_units.
-Defined.
-
-(** Any type with "decidable equality" is a set. *)
-
-Definition decidable_paths (A : Type) :=
-  forall (x y : A), (x = y) + ((x = y) -> Empty_set).
-
-(* Usually this lemma would be proved with [discriminate], but
-   unfortunately that tactic is hardcoded to work only with Coq's
-   [Prop]-valued equality. *)
-Definition inl_injective {A B : Type} {x y : A} (p : inl B x = inl B y) : x = y :=
-  transport (P := fun (s : A + B) => x = (match s with inl a => a | inr b => x end)) p (idpath x).
-
-Theorem decidable_implies_axiomK {A : Type} : decidable_paths A -> axiomK A.
-Proof.
-  intro d.
-  intros x p.
-  set (qp := map_dep (d x) p).
-  set (q := d x x) in *.
-  clearbody qp; revert qp.
-  destruct q as [q | q'].
-  intro qp0.
-  apply concat_cancel_left with (p := q).
-  path_via (transport p q).
-  apply opposite, trans_is_concat.
-  path_via q.
-  set (qp1 := trans_map p (fun y => @inl (x = y) (x = y -> Empty_set)) q).
-  simpl in qp1.
-  apply @inl_injective with (B := (x = x -> Empty_set)).
-  exact (qp1 @ qp0).
-  induction (q' p).
-Defined.
-
-Corollary decidable_isset (A : Type) : decidable_paths A -> is_set A.
-Proof.
-  intro.
-  apply axiomK_implies_isset, decidable_implies_axiomK.
-  assumption.
-Defined.
-
-=======
 (** H-levels are cummulative. *)
 Lemma hlevel_succ (n : nat) :
   forall A : Type, is_hlevel n A -> is_hlevel (S n) A.
@@ -394,5 +34,4 @@
       apply @equiv_ap.
       apply @isequiv_inverse.
     + apply H.
-Qed.
->>>>>>> 875cd7f9
+Qed.