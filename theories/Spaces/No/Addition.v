--- conflicted
+++ resolved
@@ -288,13 +288,9 @@
     end.
 
   (** Conway proves the basic properties of arithmetic using "one-line proofs".  We can't quite do them in one line of Ltac, but the following tactic does help a lot.  Note that it is specific to addition.  It requires the caller to specify the equivalences along which to identify the indexing types for the options, as well as a rewriting tactic for evaluating those equivalences on constructors.  Unfortunately, it doesn't usually manage to finish the whole proof, since in general it can't guess how to use the inductive hypotheses.  It's usually fairly easy to finish all the cases it leaves over, but we do generally have to refer by name to the inductive hypotheses that were automatically named by [intros] here.  I haven't thought of a good solution to that. *)
-<<<<<<< HEAD
-  Tactic Notation "one_line_proof" uconstr(eL) uconstr(eR) tactic(rew) :=
-=======
   Local Opaque No_cut plus. (* required to make [rewrite] fail quickly *)
   Local Unset Keyed Unification. (* shaves another second or two off of [rewrite] *)
   Tactic Notation "one_line_proof" uconstr(eL) uconstr(eR) :=
->>>>>>> b6d1832c
     unfold No in *;
     repeat_No_ind_hprop;
     do_plus_cut;
@@ -303,38 +299,6 @@
     repeat match goal with
            | [ H : (?A + ?B)%type |- _ ] => destruct H
            end;
-<<<<<<< HEAD
-    rew;
-    repeat cbn [sum_ind];
-    try reflexivity.
-
-  (** Now we need a bunch of lemmas for computing the action of sum equivalences on [inl] and [inr]. *)
-
-  Definition equiv_sum_symm_inl (A B : Type) (a : A)
-    : equiv_sum_symm A B (inl a) = inr a
-    := 1.
-  Definition equiv_sum_symm_inr (A B : Type) (b : B)
-    : equiv_sum_symm A B (inr b) = inl b
-    := 1.
-  Definition equiv_sum_assoc_inl_inl (A B C : Type) (a : A)
-    : equiv_sum_assoc A B C (inl (inl a)) = inl a
-    := 1.
-  Definition equiv_sum_assoc_inl_inr (A B C : Type) (b : B)
-    : equiv_sum_assoc A B C (inl (inr b)) = inr (inl b)
-    := 1.
-  Definition equiv_sum_assoc_inr (A B C : Type) (c : C)
-    : equiv_sum_assoc A B C (inr c) = inr (inr c)
-    := 1.
-  Definition equiv_idmap_eval (A : Type) (a : A)
-    : equiv_idmap A a = a
-    := 1.
-  Definition sum_empty_r_inl (A : Type) (a : A)
-    : sum_empty_r A (inl a) = a
-    := 1. 
-  Definition sum_empty_l_inr (A : Type) (a : A)
-    : sum_empty_l A (inr a) = a
-    := 1. 
-=======
     repeat match goal with
            | [ |- context[@equiv_fun ?A ?B ?e ?v] ]
              => (* first check that we picked up either [eL] or [eR]; we can't use [unify] because it doesn't infer holes, and we can't Ltac-match on [eL] / [eR] because apparently matching on uconstr doesn't work when there are holes in the uconstr *)
@@ -361,79 +325,30 @@
            | [ IH : (forall lr (y z : GenNo _), _ + _ = _ + _) |- _ ]
              => first [ rewrite IH | rewrite <- IH ]; clear IH
            end.
->>>>>>> b6d1832c
 
   (** At last we are ready to prove that the surreal numbers are a commutative monoid under addition. *)
 
   Theorem plus_comm (x y : No) : x + y = y + x.
   Proof.
-<<<<<<< HEAD
-    one_line_proof (equiv_sum_symm _ _) (equiv_sum_symm _ _)
-                   (rewrite ?equiv_sum_symm_inl, ?equiv_sum_symm_inr).
-    - apply IHL.
-    - apply IHL0.
-    - apply IHR.
-    - apply IHR0.
-=======
     one_line_proof (equiv_sum_symm _ _) (equiv_sum_symm _ _).
->>>>>>> b6d1832c
   Defined.
 
   Theorem plus_assoc (x y z : No) : (x + y) + z = x + (y + z).
   Proof.
-<<<<<<< HEAD
-    one_line_proof (equiv_sum_assoc _ _ _) (equiv_sum_assoc _ _ _)
-                   (rewrite ?equiv_sum_assoc_inl_inl,
-                    ?equiv_sum_assoc_inl_inr,
-                    ?equiv_sum_assoc_inr).
-    - rewrite IHL; apply ap.
-      do_plus_cut.
-      one_line_proof 1%equiv 1%equiv (rewrite ?equiv_idmap_eval).
-    - apply IHL0.
-    - rewrite <- IHL1.
-      apply (ap (fun x => x + xL1 _)).
-      do_plus_cut.
-      one_line_proof 1%equiv 1%equiv (rewrite ?equiv_idmap_eval).
-    - rewrite IHR; apply ap.
-      do_plus_cut.
-      one_line_proof 1%equiv 1%equiv (rewrite ?equiv_idmap_eval).
-    - apply IHR0.
-    - rewrite <- IHR1.
-      apply (ap (fun x => x + xR1 _)).
-      do_plus_cut.
-      one_line_proof 1%equiv 1%equiv (rewrite ?equiv_idmap_eval).
-=======
     one_line_proof (equiv_sum_assoc _ _ _) (equiv_sum_assoc _ _ _);
       one_line_proof 1%equiv 1%equiv.
->>>>>>> b6d1832c
   Defined.
 
   Theorem plus_zero (x : No) : x + zero = x.
   Proof.
     unfold zero.
-<<<<<<< HEAD
-    one_line_proof (sum_empty_r _) (sum_empty_r _) (rewrite ?sum_empty_r_inl).
-    - apply IHL.
-    - elim e.
-    - apply IHR.
-    - elim e.
-=======
     one_line_proof (sum_empty_r _) (sum_empty_r _).
->>>>>>> b6d1832c
   Defined.
 
   Theorem zero_plus (x : No) : zero + x = x.
   Proof.
     unfold zero.
-<<<<<<< HEAD
-    one_line_proof (sum_empty_l _) (sum_empty_l _) (rewrite ?sum_empty_l_inr).
-    - elim e.
-    - apply IHL.
-    - elim e.
-    - apply IHR.
-=======
     one_line_proof (sum_empty_l _) (sum_empty_l _).
->>>>>>> b6d1832c
   Defined.
 
   (** If we also have negation, we can prove that it gives additive inverses, so that we have an abelian group. *)
