--- conflicted
+++ resolved
@@ -310,11 +310,7 @@
 Proof.
   induction n as [|n IHn] in f, p |- *.
   - reflexivity.
-<<<<<<< HEAD
-  - rewrite int_of_nat_succ_commute.
-=======
   - rhs nrapply (ap@{Set _} _ (int_of_nat_succ_commute n)).
->>>>>>> 73b396ae
     rhs nrapply grp_pow_int_add_1.
     simpl. f_ap.
     apply IHn.
