Require Import Basics Types HProp HFiber HSet.
Require Import PathAny.
Require Import (notations) Classes.interfaces.canonical_names.
Require Export (hints) Classes.interfaces.abstract_algebra.
Require Export (hints) Classes.interfaces.canonical_names.
(** We only export the parts of these that will be most useful to users of this file. *)
Require Export Classes.interfaces.canonical_names (SgOp, sg_op, One, one,
    MonUnit, mon_unit, LeftIdentity, left_identity, RightIdentity, right_identity,
    Negate, negate, Associative, simple_associativity, associativity,
    LeftInverse, left_inverse, RightInverse, right_inverse, Commutative, commutativity).
Export canonical_names.BinOpNotations.
Require Export Classes.interfaces.abstract_algebra (IsGroup(..), group_monoid, negate_l, negate_r,
    IsSemiGroup(..), sg_set, sg_ass,
    IsMonoid(..), monoid_left_id, monoid_right_id, monoid_semigroup,
    IsMonoidPreserving(..), monmor_unitmor, monmor_sgmor,
    IsSemiGroupPreserving, preserves_sg_op, IsUnitPreserving, preserves_mon_unit).
Require Export Classes.theory.groups.
Require Import Pointed.Core.
Require Import WildCat.
Require Import Spaces.Nat.Core Spaces.Int.
Require Import Truncations.Core.

Local Set Polymorphic Inductive Cumulativity.

Generalizable Variables G H A B C f g.

Declare Scope group_scope.

(** * Groups *)

(** A group is an abstraction of several common situations in mathematics. For example, consider the symmetries of an object.  Two symmetries can be combined; there is a symmetry that does nothing; and any symmetry can be reversed. Such situations arise in geometry, algebra and, importantly for us, homotopy theory. *)

Local Open Scope pointed_scope.
Local Open Scope mc_mult_scope.
Local Open Scope wc_iso_scope.

(** ** Definition of a Group *)

(** A group consists of a type, an operation on that type, a unit and an inverse that satisfy the group axioms in [IsGroup]. *)
Record Group := {
  group_type :> Type;
  group_sgop :: SgOp group_type;
  group_unit :: MonUnit group_type;
  group_inverse :: Negate group_type;
  group_isgroup :: IsGroup group_type;
}.

Arguments group_sgop {_}.
Arguments group_unit {_}.
Arguments group_inverse {_}.
Arguments group_isgroup {_}.
(** We should never need to unfold the proof that something is a group. *)
Global Opaque group_isgroup.

Definition issig_group : _ <~> Group
  := ltac:(issig).

(** ** Proof automation *)
(** Many times in group theoretic proofs we want some form of automation for obvious identities. Here we implement such a behavior. *)

(** We create a database of hints for the group theory library *)
Create HintDb group_db.

(** Our group laws can be proven easily with tactics such as [rapply associativity]. However this requires a typeclass search on more general algebraic structures. Therefore we explicitly list many groups laws here so that coq can use them. We also create hints for each law in our groups database. *)
Section GroupLaws.
  Context {G : Group} (x y z : G).

  Definition grp_assoc := associativity x y z.
  Definition grp_unit_l := left_identity x.
  Definition grp_unit_r := right_identity x.
  Definition grp_inv_l := left_inverse x.
  Definition grp_inv_r := right_inverse x.

End GroupLaws.

#[export] Hint Immediate grp_assoc  : group_db.
#[export] Hint Immediate grp_unit_l : group_db.
#[export] Hint Immediate grp_unit_r : group_db.
#[export] Hint Immediate grp_inv_l  : group_db.
#[export] Hint Immediate grp_inv_r  : group_db.

(** Given path types in a product we may want to decompose. *)
#[export] Hint Extern 5 (@paths (_ * _) _ _) => (apply path_prod) : group_db.
(** Given path types in a sigma type of a hprop family (i.e. a subset) we may want to decompose. *)
#[export] Hint Extern 6 (@paths (sig _) _ _) => (rapply path_sigma_hprop) : group_db.

(** We also declare a tactic (notation) for automatically solving group laws *)
(** TODO: improve this tactic so that it also rewrites and is able to solve basic group lemmas. *)
Tactic Notation "grp_auto" := hnf; intros; eauto with group_db.

(** * Some basic properties of groups *)

(** Groups are pointed sets with point the identity. *)
Global Instance ispointed_group (G : Group)
  : IsPointed G := @mon_unit G _.

Definition ptype_group : Group -> pType
  := fun G => [G, _].

Coercion ptype_group : Group >-> pType.
(** An element acting like the identity is unique. *)
Definition identity_unique {A : Type} {Aop : SgOp A}
  (x y : A) {p : LeftIdentity Aop x} {q : RightIdentity Aop y}
  : x = y := (q x)^ @ p y.

Definition identity_unique' {A : Type} {Aop : SgOp A}
  (x y : A) {p : LeftIdentity Aop x} {q : RightIdentity Aop y}
  : y = x := (identity_unique x y)^.

(** An element acting like an inverse is unique. *)
Definition inverse_unique `{IsMonoid A}
  (a x y : A) {p : x * a = mon_unit} {q : a * y = mon_unit}
  : x = y.
Proof.
  refine ((right_identity x)^ @ ap _ q^ @ _).
  refine (associativity _ _ _ @ _).
  refine (ap (fun x => x * y) p @ _).
  apply left_identity.
Defined.

(** ** Group homomorphisms *)

(** Group homomorphisms are maps between groups that preserve the group operation. They allow us to compare groups and map their structure to one another. This is useful for determining if two groups are really the same, in which case we say they are "isomorphic". *)

(** A group homomorphism consists of a map between groups and a proof that the map preserves the group operation. *)
Record GroupHomomorphism (G H : Group) := Build_GroupHomomorphism {
  grp_homo_map :> group_type G -> group_type H;
  issemigrouppreserving_grp_homo :: IsSemiGroupPreserving grp_homo_map;
}.

Arguments grp_homo_map {G H}.
Arguments Build_GroupHomomorphism {G H} _ _.
Arguments issemigrouppreserving_grp_homo {G H} f _ : rename.

(** ** Basic properties of group homomorphisms *)

(** Group homomorphisms preserve group operations. This is an alias for [issemigrouppreserving_grp_homo] with the identity written explicitly. *)
Definition grp_homo_op
  : forall {G H : Group} (f : GroupHomomorphism G H) (x y : G), f (x * y) = f x * f y
  := @issemigrouppreserving_grp_homo.
#[export] Hint Immediate grp_homo_op : group_db.

(** Group homomorphisms are unit preserving. *)
Global Instance isunitpreserving_grp_homo {G H : Group}
  (f : GroupHomomorphism G H)
  : IsUnitPreserving f.
Proof.
  unfold IsUnitPreserving.
  apply (group_cancelL (f mon_unit)).
  rhs nrapply grp_unit_r.
  rhs_V rapply (ap  _ (monoid_left_id _ mon_unit)).
  symmetry.
  nrapply issemigrouppreserving_grp_homo.
Defined.

(** Group homomorphisms preserve identities. This is an alias for the previous statement. *)
Definition grp_homo_unit
  : forall {G H : Group} (f : GroupHomomorphism G H), f mon_unit = mon_unit
  := @isunitpreserving_grp_homo.
#[export] Hint Immediate grp_homo_unit : group_db.

(** Therefore, group homomorphisms are monoid homomorphisms. *)
Global Instance ismonoidpreserving_grp_homo {G H : Group}
  (f : GroupHomomorphism G H)
  : IsMonoidPreserving f
  := {}.

(** Group homomorphisms are pointed maps. *)
Definition pmap_GroupHomomorphism {G H : Group} (f : GroupHomomorphism G H) : G ->* H
  := Build_pMap G H f (isunitpreserving_grp_homo f).
Coercion pmap_GroupHomomorphism : GroupHomomorphism >-> pForall.

Definition issig_GroupHomomorphism (G H : Group) : _ <~> GroupHomomorphism G H
  := ltac:(issig).

(** Function extensionality for group homomorphisms. *)
Definition equiv_path_grouphomomorphism {F : Funext} {G H : Group}
  {g h : GroupHomomorphism G H} : g == h <~> g = h.
Proof.
  refine ((equiv_ap (issig_GroupHomomorphism G H)^-1 _ _)^-1 oE _).
  refine (equiv_path_sigma_hprop _ _ oE _).
  apply equiv_path_forall.
Defined.

(** Group homomorphisms are sets, in the presence of funext. *)
Global Instance ishset_grouphomomorphism {F : Funext} {G H : Group}
  : IsHSet (GroupHomomorphism G H).
Proof.
  apply istrunc_S.
  intros f g; apply (istrunc_equiv_istrunc _ equiv_path_grouphomomorphism).
Defined.

(** Group homomorphisms preserve inverses. *)
Definition grp_homo_inv {G H} (f : GroupHomomorphism G H)
  : forall x, f (- x) = -(f x).
Proof.
  intro x.
  apply (inverse_unique (f x)).
  + refine (_ @ grp_homo_unit f).
    refine ((grp_homo_op f (-x) x)^ @ _).
    apply ap.
    apply grp_inv_l.
  + apply grp_inv_r.
Defined.
#[export] Hint Immediate grp_homo_inv : group_db.

(** The identity map is a group homomorphism. *)
Definition grp_homo_id {G : Group} : GroupHomomorphism G G
  := Build_GroupHomomorphism idmap _.

(** The composition of the underlying functions of two group homomorphisms is also a group homomorphism. *)
Definition grp_homo_compose {G H K : Group}
  : GroupHomomorphism H K -> GroupHomomorphism G H -> GroupHomomorphism G K.
Proof.
  intros f g.
  srapply (Build_GroupHomomorphism (f o g)).
Defined.

(** ** Group Isomorphisms *)

(** Group isomorphsims are group homomorphisms whose underlying map happens to be an equivalence. They allow us to consider two groups to be the "same". They can be inverted and composed just like equivalences. *)

(** An isomorphism of groups is defined as group homomorphism that is an equivalence. *)
Record GroupIsomorphism (G H : Group) := Build_GroupIsomorphism {
  grp_iso_homo :> GroupHomomorphism G H;
  isequiv_group_iso :: IsEquiv grp_iso_homo;
}.

(** We can build an isomorphism from an operation-preserving equivalence. *)
Definition Build_GroupIsomorphism' {G H : Group}
  (f : G <~> H) (h : IsSemiGroupPreserving f)
  : GroupIsomorphism G H.
Proof.
  srapply Build_GroupIsomorphism.
  1: srapply Build_GroupHomomorphism.
  exact _.
Defined.

Definition issig_GroupIsomorphism (G H : Group)
  : _ <~> GroupIsomorphism G H := ltac:(issig).

(** The underlying equivalence of a group isomorphism. *)
Definition equiv_groupisomorphism {G H : Group}
  : GroupIsomorphism G H -> G <~> H
  := fun f => Build_Equiv G H f _.
Coercion equiv_groupisomorphism : GroupIsomorphism >-> Equiv.

(** The underlying pointed equivalence of a group isomorphism. *)
Definition pequiv_groupisomorphism {A B : Group}
  : GroupIsomorphism A B -> (A <~>* B)
  := fun f => Build_pEquiv _ _ f _.
Coercion pequiv_groupisomorphism : GroupIsomorphism >-> pEquiv.

(** Funext for group isomorphisms. *)
Definition equiv_path_groupisomorphism `{F : Funext} {G H : Group}
  (f g : GroupIsomorphism G H)
  : f == g <~> f = g.
Proof.
  refine ((equiv_ap (issig_GroupIsomorphism G H)^-1 _ _)^-1 oE _).
  refine (equiv_path_sigma_hprop _ _ oE _).
  apply equiv_path_grouphomomorphism.
Defined.

(** Group isomorphisms form a set. *)
Definition ishset_groupisomorphism `{F : Funext} {G H : Group}
  : IsHSet (GroupIsomorphism G H).
Proof.
  apply istrunc_S.
  intros f g; apply (istrunc_equiv_istrunc _ (equiv_path_groupisomorphism _ _)).
Defined.

(** The identity map is an equivalence and therefore a group isomorphism. *)
Definition grp_iso_id {G : Group} : GroupIsomorphism G G
  := Build_GroupIsomorphism _ _ grp_homo_id _.

(** Group isomorphisms can be composed by composing the underlying group homomorphism. *)
Definition grp_iso_compose {G H K : Group}
  (g : GroupIsomorphism H K) (f : GroupIsomorphism G H)
  : GroupIsomorphism G K
  := Build_GroupIsomorphism _ _ (grp_homo_compose g f) _.

(** Group isomorphisms can be inverted. The inverse map of the underlying equivalence also preserves the group operation and unit. *)
Definition grp_iso_inverse {G H : Group}
  : GroupIsomorphism G H -> GroupIsomorphism H G.
Proof.
  intros [f e].
  srapply Build_GroupIsomorphism.
  - srapply (Build_GroupHomomorphism f^-1).
  - exact _.
Defined.

(** Group isomorphism is a reflexive relation. *)
Global Instance reflexive_groupisomorphism
  : Reflexive GroupIsomorphism
  := fun G => grp_iso_id.

(** Group isomorphism is a symmetric relation. *)
Global Instance symmetric_groupisomorphism
  : Symmetric GroupIsomorphism
  := fun G H => grp_iso_inverse.

(** Group isomorphism is a transitive relation. *)
Global Instance transitive_groupisomorphism
  : Transitive GroupIsomorphism
  := fun G H K f g => grp_iso_compose g f.

(** Under univalence, equality of groups is equivalent to isomorphism of groups. This is the structure identity principle for groups. *)
Definition equiv_path_group' {U : Univalence} {G H : Group}
  : GroupIsomorphism G H <~> G = H.
Proof.
  equiv_via {f : G <~> H & IsSemiGroupPreserving f}.
  1: make_equiv.
  revert G H; apply (equiv_path_issig_contr issig_group).
  - intros [G [? [? [? ?]]]].
    exists 1%equiv.
    exact _.
  - intros [G [op [unit [neg ax]]]]; cbn.
    contr_sigsig G (equiv_idmap G).
    srefine (Build_Contr _ ((_;(_;(_;_)));_) _); cbn.
    1: assumption.
    1: exact _.
    intros [[op' [unit' [neg' ax']]] eq].
    apply path_sigma_hprop; cbn.
    refine (@ap _ _ (fun x : { oun :
      { oo : SgOp G & { u : MonUnit G & Negate G}}
      & @IsGroup G oun.1 oun.2.1 oun.2.2}
      => (x.1.1 ; x.1.2.1 ; x.1.2.2 ; x.2))
      ((op;unit;neg);ax) ((op';unit';neg');ax') _).
    apply path_sigma_hprop; cbn.
    srefine (path_sigma' _ _ _).
    1: funext x y; apply eq.
    rewrite transport_const.
    pose (f := Build_GroupHomomorphism
        (G:=Build_Group G op unit neg ax)
        (H:=Build_Group G op' unit' neg' ax')
        idmap eq).
    srefine (path_sigma' _ _ _).
    1: exact (grp_homo_unit f).
    lhs nrapply transport_const.
    funext x.
    exact (grp_homo_inv f x).
Defined.

(** A version with nicer universe variables. *)
Definition equiv_path_group@{u v | u < v} {U : Univalence} {G H : Group@{u}}
  : GroupIsomorphism G H <~> (paths@{v} G H)
  := equiv_path_group'.

(** ** Simple group equivalences *)

(** Left multiplication is an equivalence. *)
Global Instance isequiv_group_left_op {G : Group}
  : forall (x : G), IsEquiv (x *.).
Proof.
  intro x.
  srapply isequiv_adjointify.
  1: exact (-x *.).
  all: intro y.
  all: refine (grp_assoc _ _ _ @ _ @ grp_unit_l y).
  all: refine (ap (fun x => x * y) _).
  1: apply grp_inv_r.
  apply grp_inv_l.
Defined.

(** Right multiplication is an equivalence. *)
Global Instance isequiv_group_right_op (G : Group)
  : forall (x : G), IsEquiv (fun y => y * x).
Proof.
  intro x.
  srapply isequiv_adjointify.
  1: exact (fun y => y * - x).
  all: intro y.
  all: refine ((grp_assoc _ _ _)^ @ _ @ grp_unit_r y).
  all: refine (ap (y *.) _).
  1: apply grp_inv_l.
  apply grp_inv_r.
Defined.

(** The operation inverting group elements is an equivalence. Note that, since the order of the operation will change after inversion, this isn't a group homomorphism. *)
Global Instance isequiv_group_inverse {G : Group}
  : IsEquiv ((-) : G -> G).
Proof.
  srapply isequiv_adjointify.
  1: apply (-).
  all: intro; apply negate_involutive.
Defined.

(** ** Reasoning with equations in groups. *)

Section GroupEquations.

  Context {G : Group} (x y z : G).

  (** Inverses are involutive. *)
  Definition grp_inv_inv : --x = x := negate_involutive x.

  (** Inverses distribute over the group operation. *)
  Definition grp_inv_op : - (x * y) = -y * -x := negate_sg_op x y.
  
  (** The inverse of the unit is the unit. *)
  Definition grp_inv_unit : -mon_unit = mon_unit := negate_mon_unit (G :=G).

End GroupEquations.

(** ** Cancelation lemmas *)

(** Group elements can be cancelled both on the left and the right. *)
Definition grp_cancelL {G : Group} {x y : G} z : x = y <~> z * x = z * y
  := equiv_ap (fun x => z * x) _ _.
Definition grp_cancelR {G : Group} {x y : G} z : x = y <~> x * z = y * z
  := equiv_ap (fun x => x * z) _ _.

(** ** Group movement lemmas *)

Section GroupMovement.

  (** Since left/right multiplication is an equivalence, we can use lemmas about moving equivalences around to prove group movement lemmas. *)

  Context {G : Group} {x y z : G}.

  (** *** Moving group elements *)

  Definition grp_moveL_gM : x * -z = y <~> x = y * z
    := equiv_moveL_equiv_M (f := fun t => t * z) _ _.

  Definition grp_moveL_Mg : -y * x = z <~> x = y * z
    := equiv_moveL_equiv_M (f := fun t => y * t) _ _.

  Definition grp_moveR_gM : x = z * -y <~> x * y = z
    := equiv_moveR_equiv_M (f := fun t => t * y) _ _.

  Definition grp_moveR_Mg : y = -x * z <~> x * y = z
    := equiv_moveR_equiv_M (f := fun t => x * t) _ _.

  (** *** Moving inverses.*)
  (** These are the inverses of the previous but are included here for completeness*)
  Definition grp_moveR_gV : x = y * z <~> x * -z = y
    := equiv_moveR_equiv_V (f := fun t => t * z) _ _.

  Definition grp_moveR_Vg : x = y * z <~> -y * x = z 
    := equiv_moveR_equiv_V (f := fun t => y * t) _ _.

  Definition grp_moveL_gV :  x * y = z <~> x = z * -y
    := equiv_moveL_equiv_V (f := fun t => t * y) _ _.

  Definition grp_moveL_Vg :  x * y = z <~> y = -x * z
    := equiv_moveL_equiv_V (f := fun t => x * t) _ _.

(** We close the section here so the previous lemmas generalise their assumptions. *)
End GroupMovement.

Section GroupMovement.

  Context {G : Group} {x y z : G}.

  (** *** Moving elements equal to unit. *)

  Definition grp_moveL_1M : x * -y = mon_unit <~> x = y
    := equiv_concat_r (grp_unit_l _) _ oE grp_moveL_gM.
  
  Definition grp_moveL_1V : x * y = mon_unit <~> x = -y
    := equiv_concat_r (grp_unit_l _) _ oE grp_moveL_gV.

  Definition grp_moveL_M1 : -y * x = mon_unit <~> x = y
    := equiv_concat_r (grp_unit_r _) _ oE grp_moveL_Mg.

  Definition grp_moveR_1M : mon_unit = y * (-x) <~> x = y
    := (equiv_concat_l (grp_unit_l _) _)^-1%equiv oE grp_moveR_gM.

  Definition grp_moveR_M1 : mon_unit = -x * y <~> x = y
    := (equiv_concat_l (grp_unit_r _) _)^-1%equiv oE grp_moveR_Mg.

  (** *** Cancelling elements equal to unit. *)

  Definition grp_cancelL1 : x = mon_unit <~> z * x = z
    := (equiv_concat_r (grp_unit_r _) _ oE grp_cancelL z).

  Definition grp_cancelR1 : x = mon_unit <~> x * z = z
    := (equiv_concat_r (grp_unit_l _) _) oE grp_cancelR z.

End GroupMovement.

(** ** Commutation *)

(** If [g] commutes with [h], then [g] commutes with the inverse [-h]. *)
Definition grp_commutes_inv {G : Group} (g h : G) (p : g * h = h * g)
  : g * (-h) = (-h) * g.
Proof.
  apply grp_moveR_gV.
  rhs_V apply simple_associativity.
  by apply grp_moveL_Vg.
Defined.

(** If [g] commutes with [h] and [h'], then [g] commutes with their product [h * h']. *)
Definition grp_commutes_op {G : Group} (g h h' : G)
  (p : g * h = h * g) (p' : g * h' = h' * g)
  : g * (h * h') = (h * h') * g.
Proof.
  lhs apply simple_associativity.
  lhs nrapply (ap (.* h') p).
  lhs_V apply simple_associativity.
  lhs nrapply (ap (h *.) p').
  by apply simple_associativity.
Defined.

(** ** Power operation *)

(** For a given [g : G] we can define the function [Int -> G] sending an integer to that power of [g]. *)
Definition grp_pow {G : Group} (g : G) (n : Int) : G
  := int_iter (g *.) n mon_unit.

(** Any homomorphism respects [grp_pow]. In other words, [fun g => grp_pow g n] is natural. *)
Lemma grp_pow_natural {G H : Group} (f : GroupHomomorphism G H) (n : Int) (g : G)
  : f (grp_pow g n) = grp_pow (f g) n.
Proof.
  lhs snrapply (int_iter_commute_map _ ((f g) *.)).
  1: nrapply grp_homo_op.
  apply (ap (int_iter _ n)), grp_homo_unit.
Defined.

(** All powers of the unit are the unit. *)
Definition grp_pow_unit {G : Group} (n : Int)
  : grp_pow (G:=G) mon_unit n = mon_unit.
Proof.
  snrapply (int_iter_invariant n _ (fun g => g = mon_unit)); cbn.
  1, 2: apply paths_ind_r.
  - apply grp_unit_r.
  - lhs nrapply grp_unit_r. apply grp_inv_unit.
  - reflexivity.
Defined.

(** Note that powers don't preserve the group operation as it is not commutative. This does hold in an abelian group so such a result will appear later. *)

(** The next two results tell us how [grp_pow] unfolds. *)
Definition grp_pow_succ {G : Group} (n : Int) (g : G)
  : grp_pow g (n.+1)%int = g * grp_pow g n
  := int_iter_succ_l _ _ _.

Definition grp_pow_pred {G : Group} (n : Int) (g : G)
  : grp_pow g (n.-1)%int = (- g) * grp_pow g n
  := int_iter_pred_l _ _ _.

(** [grp_pow] satisfies an additive law of exponents. *)
Definition grp_pow_add {G : Group} (m n : Int) (g : G)
  : grp_pow g (n + m)%int = grp_pow g n * grp_pow g m.
Proof.
  lhs nrapply int_iter_add.
  induction n; cbn.
  1: exact (grp_unit_l _)^.
  1: rewrite int_iter_succ_l, grp_pow_succ.
  2: rewrite int_iter_pred_l, grp_pow_pred; cbn.
  1,2 : rhs_V srapply associativity;
        apply ap, IHn.
Defined.

(** [grp_pow] commutes negative exponents to powers of the inverse *)
Definition grp_pow_neg {G : Group} (n : Int) (g : G)
  : grp_pow g (int_neg n) = grp_pow (- g) n.
Proof.
  lhs nrapply int_iter_neg.
  destruct n.
  - cbn. by rewrite grp_inv_inv.
  - reflexivity.
  - reflexivity.
Defined.

(** If [h] commutes with [g], then [h] commutes with [grp_pow g n]. *)
Definition grp_pow_commutes {G : Group} (n : Int) (g h : G)
  (p : h * g = g * h)
  : h * (grp_pow g n) = (grp_pow g n) * h.
Proof.
  induction n.
  - exact (grp_unit_r _ @ (grp_unit_l _)^).
  - rewrite grp_pow_succ.
    nrapply grp_commutes_op; assumption.
  - rewrite grp_pow_pred.
    nrapply grp_commutes_op.
    2: assumption.
    apply grp_commutes_inv, p.
Defined.

(** [grp_pow g n] commutes with [g]. *)
Definition grp_pow_commutes' {G : Group} (n : Int) (g : G)
  : g * grp_pow g n = grp_pow g n * g.
Proof.
  by apply grp_pow_commutes.
Defined.

(** ** The category of Groups *)

(** ** Groups together with homomorphisms form a 1-category whose equivalences are the group isomorphisms. *)

Global Instance isgraph_group : IsGraph Group
  := Build_IsGraph Group GroupHomomorphism.

Global Instance is01cat_group : Is01Cat Group :=
  Build_Is01Cat Group _ (@grp_homo_id) (@grp_homo_compose).

(** Helper notation so that the wildcat instances can easily be inferred. *)
Local Notation grp_homo_map' A B := (@grp_homo_map A B : _ -> (group_type A $-> _)).

Global Instance is2graph_group : Is2Graph Group
  := fun A B => isgraph_induced (grp_homo_map' A B).

Global Instance isgraph_grouphomomorphism {A B : Group} : IsGraph (A $-> B)
  := isgraph_induced (grp_homo_map' A B).

Global Instance is01cat_grouphomomorphism {A B : Group} : Is01Cat (A $-> B)
  := is01cat_induced (grp_homo_map' A B).

Global Instance is0gpd_grouphomomorphism {A B : Group}: Is0Gpd (A $-> B)
  := is0gpd_induced (grp_homo_map' A B).

Global Instance is0functor_postcomp_grouphomomorphism {A B C : Group} (h : B $-> C)
  : Is0Functor (@cat_postcomp Group _ _ A B C h).
Proof.
  apply Build_Is0Functor.
  intros [f ?] [g ?] p a ; exact (ap h (p a)).
Defined.

Global Instance is0functor_precomp_grouphomomorphism
       {A B C : Group} (h : A $-> B)
  : Is0Functor (@cat_precomp Group _ _ A B C h).
Proof.
  apply Build_Is0Functor.
  intros [f ?] [g ?] p a ; exact (p (h a)).
Defined.

(** Group forms a 1Cat *)
Global Instance is1cat_group : Is1Cat Group.
Proof.
  by rapply Build_Is1Cat.
Defined.

(** Under [Funext], the category of groups has morphism extensionality. *)
Global Instance hasmorext_group `{Funext} : HasMorExt Group.
Proof.
  srapply Build_HasMorExt.
  intros A B f g; cbn in *.
  snrapply @isequiv_homotopic.
  1: exact (equiv_path_grouphomomorphism^-1%equiv).
  1: exact _.
  intros []; reflexivity. 
Defined.

(** Group isomorphisms become equivalences in the category of groups. *)
Global Instance hasequivs_group
  : HasEquivs Group.
Proof.
  unshelve econstructor.
  + exact GroupIsomorphism.
  + exact (fun G H f => IsEquiv f).
  + intros G H f; exact f.
  + exact Build_GroupIsomorphism.
  + intros G H; exact grp_iso_inverse.
  + cbn; exact _.
  + reflexivity.
  + intros ????; apply eissect.
  + intros ????; apply eisretr.
  + intros G H f g p q.
    exact (isequiv_adjointify f g p q).
Defined.

Global Instance is1cat_strong `{Funext} : Is1Cat_Strong Group.
Proof.
  rapply Build_Is1Cat_Strong.
  all: intros; apply equiv_path_grouphomomorphism; intro; reflexivity.
Defined.

(** The [group_type] map is a 1-functor. *)

Global Instance is0functor_type_group : Is0Functor group_type.
Proof.
  apply Build_Is0Functor.
  rapply @grp_homo_map.
Defined.

Global Instance is1functor_type_group : Is1Functor group_type.
Proof.
  by apply Build_Is1Functor.
Defined.

(** The [ptype_group] map is a 1-functor. *)

Global Instance is0functor_ptype_group : Is0Functor ptype_group.
Proof.
  apply Build_Is0Functor.
  rapply @pmap_GroupHomomorphism.
Defined.

Global Instance is1functor_ptype_group : Is1Functor ptype_group.
Proof.
  apply Build_Is1Functor; intros; by apply phomotopy_homotopy_hset.
Defined.

(** Given a group element [a0 : A] over [b : B], multiplication by [a] establishes an equivalence between the kernel and the fiber over [b]. *)
Lemma equiv_grp_hfiber {A B : Group} (f : GroupHomomorphism A B) (b : B)
  : forall (a0 : hfiber f b), hfiber f b <~> hfiber f mon_unit.
Proof.
  intros [a0 p].
  refine (equiv_transport (hfiber f) (right_inverse b) oE _).
  snrapply Build_Equiv.
  { srapply (functor_hfiber (h := fun t => t * -a0) (k := fun t => t * -b)).
    intro a; cbn; symmetry.
    refine (_ @ ap (fun x => f a * (- x)) p).
    exact (grp_homo_op f _ _ @ ap (fun x => f a * x) (grp_homo_inv f a0)). }
  srapply isequiv_functor_hfiber.
Defined.

(** ** The trivial group *)

Definition grp_trivial : Group.
Proof.
  refine (Build_Group Unit (fun _ _ => tt) tt (fun _ => tt) _).
  repeat split; try exact _; by intros [].
Defined.

(** Map out of trivial group. *)
Definition grp_trivial_rec (G : Group) : GroupHomomorphism grp_trivial G.
Proof.
  snrapply Build_GroupHomomorphism.
  1: exact (fun _ => group_unit).
  intros ??; symmetry; apply grp_unit_l.
Defined.

(** Map into trivial group. *)
Definition grp_trivial_corec (G : Group) : GroupHomomorphism G grp_trivial.
Proof.
  snrapply Build_GroupHomomorphism.
  1: exact (fun _ => tt).
  intros ??; symmetry; exact (grp_unit_l _).
Defined.

(** Group is a pointed category. *)
Global Instance ispointedcat_group : IsPointedCat Group.
Proof.
  snrapply Build_IsPointedCat.
  - exact grp_trivial.
  - intro G.
    exists (grp_trivial_rec G).
    intros g []; cbn.
    exact (grp_homo_unit g)^.
  - intro G.
    exists (grp_trivial_corec G).
    intros g x; cbn.
    apply path_unit.
Defined.

Definition grp_homo_const {G H : Group} : GroupHomomorphism G H
  := zero_morphism.

(** ** The direct product of groups *)

(** The cartesian product of the underlying sets of two groups has a natural group structure. We call this the direct product of groups. *)
Definition grp_prod : Group -> Group -> Group.
Proof.
  intros G H.
  srapply (Build_Group (G * H)).
  (** Operation *)
  { intros [g1 h1] [g2 h2].
    exact (g1 * g2, h1 * h2). }
  (** Unit *)
  1: exact (mon_unit, mon_unit).
  (** Inverse *)
  { intros [g h].
    exact (-g, -h). }
  repeat split.
  1: exact _.
  all: grp_auto.
Defined.

(** Maps into the direct product can be built by mapping separately into each factor. *)
Proposition grp_prod_corec {G H K : Group}
            (f : GroupHomomorphism K G)
            (g : GroupHomomorphism K H)
  : GroupHomomorphism K (grp_prod G H).
Proof.
  snrapply Build_GroupHomomorphism.
  - exact (fun x:K => (f x, g x)).
  - intros x y.
    refine (path_prod' _ _ ); try apply grp_homo_op.
Defined.

(** The left factor injects into the direct product. *)
Definition grp_prod_inl {H K : Group}
  : GroupHomomorphism H (grp_prod H K)
  := grp_prod_corec grp_homo_id grp_homo_const.

(** The left injection is an embedding. *)
Global Instance isembedding_grp_prod_inl {H K : Group}
  : IsEmbedding (@grp_prod_inl H K).
Proof.
  apply isembedding_isinj_hset.
  intros h0 h1 p; cbn in p.
  exact (fst ((equiv_path_prod _ _)^-1 p)).
Defined.

(** The right factor injects into the direct product. *)
Definition grp_prod_inr {H K : Group}
  : GroupHomomorphism K (grp_prod H K)
  := grp_prod_corec grp_homo_const grp_homo_id.

(** The right injection is an embedding. *)
Global Instance isembedding_grp_prod_inr {H K : Group}
  : IsEmbedding (@grp_prod_inr H K).
Proof.
  apply isembedding_isinj_hset.
  intros k0 k1 q; cbn in q.
  exact (snd ((equiv_path_prod _ _)^-1 q)).
Defined.

(** Given two pairs of isomorphic groups, their pairwise direct products are isomorphic. *)
Definition grp_iso_prod {A B C D : Group}
  : A ≅ B -> C ≅ D -> (grp_prod A C) ≅ (grp_prod B D).
Proof.
  intros f g.
  srapply Build_GroupIsomorphism'.
  1: srapply (equiv_functor_prod (f:=f) (g:=g)).
  simpl.
  unfold functor_prod.
  intros x y.
  apply path_prod.
  1,2: apply grp_homo_op.
Defined.

(** The first projection of the direct product. *)
Definition grp_prod_pr1 {G H : Group}
  : GroupHomomorphism (grp_prod G H) G.
Proof.
  snrapply Build_GroupHomomorphism.
  1: exact fst.
  intros ? ?; reflexivity.
Defined.

(** The first projection is a surjection. *)
Global Instance issurj_grp_prod_pr1 {G H : Group}
  : IsSurjection (@grp_prod_pr1 G H)
  := issurj_retr grp_prod_inl (fun _ => idpath).

(** The second projection of the direct product. *)
Definition grp_prod_pr2 {G H : Group}
  : GroupHomomorphism (grp_prod G H) H.
Proof.
  snrapply Build_GroupHomomorphism.
  1: exact snd.
  intros ? ?; reflexivity.
Defined.

(** The second projection is a surjection. *)
Global Instance issurj_grp_prod_pr2 {G H : Group}
  : IsSurjection (@grp_prod_pr2 G H)
  := issurj_retr grp_prod_inr (fun _ => idpath).

(** [Group] is a category with binary products given by the direct product. *)
Global Instance hasbinaryproducts_group : HasBinaryProducts Group.
Proof.
  intros G H.
  snrapply Build_BinaryProduct.
  - exact (grp_prod G H).
  - exact grp_prod_pr1.
  - exact grp_prod_pr2.
  - intros K.
    exact grp_prod_corec.
  - intros K f g.
    exact (Id _).
  - intros K f g.
    exact (Id _).
  - intros K f g p q a.
    exact (path_prod' (p a) (q a)).
Defined.

(** *** Properties of maps to and from the trivial group *)

Global Instance isinitial_grp_trivial : IsInitial grp_trivial.
Proof.
  intro G.
  exists (grp_trivial_rec _).
  intros g [].
  apply (grp_homo_unit g)^.
Defined.

Global Instance contr_grp_homo_trivial_source `{Funext} G
  : Contr (GroupHomomorphism grp_trivial G).
Proof.
  snrapply Build_Contr.
  1: exact (grp_trivial_rec _).
  intros g.
  rapply equiv_path_grouphomomorphism.
  intros [].
  symmetry.
  rapply grp_homo_unit.
Defined.

Global Instance isterminal_grp_trivial : IsTerminal grp_trivial.
Proof.
  intro G.
  exists (grp_trivial_corec _).
  intros g x.
  apply path_contr.
Defined.

Global Instance contr_grp_homo_trivial_target `{Funext} G
  : Contr (GroupHomomorphism G grp_trivial).
Proof.
  snrapply Build_Contr.
  1: exact (pr1 (isterminal_grp_trivial _)).
  intros g.
  rapply equiv_path_grouphomomorphism.
  intros x.
  apply path_contr.
Defined.

Global Instance ishprop_grp_iso_trivial `{Funext} (G : Group)
  : IsHProp (G ≅ grp_trivial).
Proof.
  apply equiv_hprop_allpath.
  intros f g.
  apply equiv_path_groupisomorphism; intro; apply path_ishprop.
Defined.

(** ** Free groups *)

Definition FactorsThroughFreeGroup (S : Type) (F_S : Group)
  (i : S -> F_S) (A : Group) (g : S -> A) : Type
  := {f : F_S $-> A & f o i == g}.

(** Universal property of a free group on a set (type). *)
Class IsFreeGroupOn (S : Type) (F_S : Group) (i : S -> F_S)
  := contr_isfreegroupon : forall (A : Group) (g : S -> A),
      Contr (FactorsThroughFreeGroup S F_S i A g).
Global Existing Instance contr_isfreegroupon.

(** A group is free if there exists a generating type on which it is a free group. *)
Class IsFreeGroup (F_S : Group)
  := isfreegroup : {S : _ & {i : _ & IsFreeGroupOn S F_S i}}.

Global Instance isfreegroup_isfreegroupon (S : Type) (F_S : Group) (i : S -> F_S)
  {H : IsFreeGroupOn S F_S i}
  : IsFreeGroup F_S
  := (S; i; H).


(** ** Further properties of group homomorphisms. *)

(** Characterisation of injective group homomorphisms. *)
Lemma isembedding_grouphomomorphism {A B : Group} (f : A $-> B)
  : (forall a, f a = group_unit -> a = group_unit) <-> IsEmbedding f.
Proof.
  split.
  - intros h b.
    apply hprop_allpath.
    intros [a0 p0] [a1 p1].
    srapply path_sigma_hprop; simpl.
    apply grp_moveL_1M.
    apply h.
    rewrite grp_homo_op, grp_homo_inv.
    rewrite p0, p1.
    apply right_inverse.
  - intros E a p.
    rapply (isinj_embedding f).
    exact (p @ (grp_homo_unit f)^).
Defined.

(** Commutativity can be transferred across isomorphisms. *)
Definition commutative_iso_commutative {G H : Group}
  {C : Commutative (@group_sgop G)} (f : GroupIsomorphism G H)
  : Commutative (@group_sgop H).
Proof.
  unfold Commutative.
  rapply (equiv_ind f); intro g1.
  rapply (equiv_ind f); intro g2.
  refine ((preserves_sg_op _ _)^ @ _ @ (preserves_sg_op _ _)).
  refine (ap f _).
  apply C.
Defined.

<<<<<<< HEAD
(** The group movement lemmas can be extended to when there is a homomorphism involved.  For now, we only include these two. *)
Definition grp_homo_moveL_1V {A B : Group} (f : GroupHomomorphism A B) (x y : A)
  : f (x * y) = group_unit <~> (f x = - f y)
  := grp_moveL_1V oE equiv_concat_l (grp_homo_op f x y)^ _.

Definition grp_homo_moveL_1M  {A B : Group} (f : GroupHomomorphism A B) (x y : A)
  : f (x * -y) = group_unit <~> (f x = f y).
Proof.
  refine (grp_moveL_1M oE equiv_concat_l _^ _).
  lhs nrapply grp_homo_op.
  apply ap, grp_homo_inv.
=======
(** If two group homomorphisms agree on two elements, then they agree on their product. *)
Definition grp_homo_op_agree {G G' H : Group} (f : G $-> H) (f' : G' $-> H)
  {x y : G} {x' y' : G'} (p : f x = f' x') (q : f y = f' y')
  : f (x * y) = f' (x' * y').
Proof.
  lhs nrapply grp_homo_op.
  rhs nrapply grp_homo_op.
  exact (ap011 _ p q).
>>>>>>> 1572f98d
Defined.<|MERGE_RESOLUTION|>--- conflicted
+++ resolved
@@ -974,7 +974,16 @@
   apply C.
 Defined.
 
-<<<<<<< HEAD
+(** If two group homomorphisms agree on two elements, then they agree on their product. *)
+Definition grp_homo_op_agree {G G' H : Group} (f : G $-> H) (f' : G' $-> H)
+  {x y : G} {x' y' : G'} (p : f x = f' x') (q : f y = f' y')
+  : f (x * y) = f' (x' * y').
+Proof.
+  lhs nrapply grp_homo_op.
+  rhs nrapply grp_homo_op.
+  exact (ap011 _ p q).
+Defined.
+
 (** The group movement lemmas can be extended to when there is a homomorphism involved.  For now, we only include these two. *)
 Definition grp_homo_moveL_1V {A B : Group} (f : GroupHomomorphism A B) (x y : A)
   : f (x * y) = group_unit <~> (f x = - f y)
@@ -986,14 +995,4 @@
   refine (grp_moveL_1M oE equiv_concat_l _^ _).
   lhs nrapply grp_homo_op.
   apply ap, grp_homo_inv.
-=======
-(** If two group homomorphisms agree on two elements, then they agree on their product. *)
-Definition grp_homo_op_agree {G G' H : Group} (f : G $-> H) (f' : G' $-> H)
-  {x y : G} {x' y' : G'} (p : f x = f' x') (q : f y = f' y')
-  : f (x * y) = f' (x' * y').
-Proof.
-  lhs nrapply grp_homo_op.
-  rhs nrapply grp_homo_op.
-  exact (ap011 _ p q).
->>>>>>> 1572f98d
 Defined.