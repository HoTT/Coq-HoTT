--- conflicted
+++ resolved
@@ -662,7 +662,6 @@
   by rewrite 4 entry_Build_Matrix.
 Defined.
 
-<<<<<<< HEAD
 (** ** Triangular matrices *)
 
 (** A matrix is upper triangular if all the entries below the diagonal are zero. *)
@@ -849,7 +848,7 @@
   nrapply (Build_Subring' (fun M : matrix_ring R n => IsLowerTriangular M));
     intros; exact _.
 Defined.
-=======
+
 Section MatrixCat.
 
   (** The wild category [MatrixCat R] of [R]-valued matrices. This category has natural numbers as objects and m x n matrices as the arrows between [m] and [n]. *)
@@ -883,5 +882,4 @@
 
 (** TODO: Define HasEquivs for MatrixCat.  *)
 
-End MatrixCat.
->>>>>>> 2a29249c
+End MatrixCat.