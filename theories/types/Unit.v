(* -*- mode: coq; mode: visual-line -*- *)
(** * Theorems about the unit type *)

(* coq calls it "unit", we call it "Unit" *)
Inductive Unit : Set :=
    tt : Unit.

Require Import Overture PathGroupoids Equivalences.
Local Open Scope path_scope.
Local Open Scope equiv_scope.
Generalizable Variables A.

(** *** Eta conversion *)

Definition eta_unit (z : Unit) : tt = z
  := match z with tt => 1 end.

(** *** Paths *)

(* This is all kind of ridiculous, but it fits the pattern. *)

Definition path_unit_uncurried (z z' : Unit) : Unit -> z = z'
  := fun _ => match z, z' with tt, tt => 1 end.

Definition path_unit (z z' : Unit) : z = z'
  := path_unit_uncurried z z' tt.

Definition eta_path_unit {z z' : Unit} (p : z = z') :
  path_unit z z' = p.
Proof.
  destruct p. destruct z. reflexivity.
Defined.

Instance isequiv_path_unit (z z' : Unit) : IsEquiv (path_unit_uncurried z z') | 0.
  refine (BuildIsEquiv _ _ (path_unit_uncurried z z') (fun _ => tt)
    (fun p:z=z' =>
      match p in (_ = z') return (path_unit_uncurried z z' tt = p) with
        | idpath => match z as z return (path_unit_uncurried z z tt = 1) with
                    | tt => 1
                  end
      end)
    (fun x => match x with tt => 1 end) _).
  intros []; destruct z, z'; reflexivity.
Defined.

Definition equiv_path_unit (z z' : Unit) : Unit <~> (z = z')
  := BuildEquiv _ _ (path_unit_uncurried z z') _.

(** *** Transport *)

(** Is a special case of transporting in a constant fibration. *)

(** *** Universal mapping properties *)

(* The positive universal property *)
Arguments Unit_rect [A] a u : rename.

<<<<<<< HEAD
Instance isequiv_unit_rect `{Funext} (A : Type) : IsEquiv (@Unit_rect A) | 0
=======
Instance isequiv_unit_rect `{Funext} (A : Type) : IsEquiv (@Unit_rect (fun _ => A)) | 0
>>>>>>> 7075760e
  := isequiv_adjointify _
  (fun f : Unit -> A => f tt)
  (fun f : Unit -> A => path_forall (@Unit_rect (fun _ => A) (f tt)) f
                                    (fun x => match x with tt => 1 end))
  (fun _ => 1).

(* For various reasons, it is typically more convenient to define functions out of the unit as constant maps, rather than [Unit_rect]. *)
Notation unit_name x := (fun (_ : Unit) => x).

(* The negative universal property *)
Definition unit_corect {A : Type} : Unit -> (A -> Unit)
  := fun _ _ => tt.

Instance isequiv_unit_corect `{Funext} (A : Type) : IsEquiv (@unit_corect A) | 0
  := isequiv_adjointify _
  (fun f => tt)
  _ _.
Proof.
  - intro f. apply path_forall; intros x; apply path_unit.
  - intro x; destruct x; reflexivity.
Defined.

Definition equiv_unit_corect `{Funext} (A : Type)
  : Unit <~> (A -> Unit)
  := BuildEquiv _ _ (@unit_corect A) _.

(** *** Truncation *)

(* The Unit type is contractible *)
(** Because [Contr] is a notation, and [Contr_internal] is the record, we need to iota expand to fool Coq's typeclass machinery into accepting supposedly "mismatched" contexts. *)
Instance contr_unit : Contr Unit | 0 := let x := {|
  center := tt;
  contr := fun t : Unit => match t with tt => 1 end
|} in x.

(** *** Equivalences *)

(** A contractible type is equivalent to [Unit]. *)
Definition equiv_contr_unit `{Contr A} : A <~> Unit.
Proof.
  refine (BuildEquiv _ _
    (fun (_ : A) => tt)
    (BuildIsEquiv _ _ _
      (fun (_ : Unit) => center A)
      (fun t : Unit => match t with tt => 1 end)
      (fun x : A => contr x) _)).
  intro x. apply symmetry, ap_const.
Defined.

(* Conversely, a type equivalent to [Unit] is contractible. *)
Instance contr_equiv_unit (A : Type) (f : A <~> Unit) : Contr A | 10000
  := BuildContr A (f^-1 tt)
  (fun a => ap f^-1 (contr (f a)) @ eissect f a).<|MERGE_RESOLUTION|>--- conflicted
+++ resolved
@@ -55,11 +55,7 @@
 (* The positive universal property *)
 Arguments Unit_rect [A] a u : rename.
 
-<<<<<<< HEAD
-Instance isequiv_unit_rect `{Funext} (A : Type) : IsEquiv (@Unit_rect A) | 0
-=======
 Instance isequiv_unit_rect `{Funext} (A : Type) : IsEquiv (@Unit_rect (fun _ => A)) | 0
->>>>>>> 7075760e
   := isequiv_adjointify _
   (fun f : Unit -> A => f tt)
   (fun f : Unit -> A => path_forall (@Unit_rect (fun _ => A) (f tt)) f
