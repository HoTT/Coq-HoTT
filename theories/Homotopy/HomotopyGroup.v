Require Import Basics.
Require Import Types.
Require Import Pointed.
Require Import Algebra.Group.
Require Import Algebra.AbelianGroup.
Require Import Truncations.
Require Import Spaces.Nat.

Import TrM.

Local Open Scope pointed_scope.
Local Open Scope path_scope.

(** The type that the nth homotopy group will have. *)
Definition HomotopyGroup_type (n : nat) : Type
  := match n with
      | 0 => pType
      | n.+1 => Group
     end.

(* Every homotopy group is, in particular, a pointed type. *)
Definition HomotopyGroup_type_ptype (n : nat) : HomotopyGroup_type n -> pType
  := match n return HomotopyGroup_type n -> pType with
     | 0    => fun X => X
     | n.+1 => fun G => G       (* This works because [ptype_group] is already a coercion. *)
     end.

Coercion HomotopyGroup_type_ptype : HomotopyGroup_type >-> pType.

(** Definition of the nth homotopy group *)
Definition Pi (n : nat) (X : pType) : HomotopyGroup_type n.
Proof.
  destruct n.
  1: exact (pTr 0 X).
  serapply (Build_Group (Tr 0 (iterated_loops n.+1 X)));
  repeat split.
  (** Operation *)
  + intros x y.
    strip_truncations.
    exact (tr (x @ y)).
  (** Unit *)
  + exact (tr 1).
  (** Inverse *)
  + serapply Trunc_rec; intro x.
    exact (tr x^).
  (** IsHSet *)
  + exact _.
  (** Associativity *)
  + intros x y z.
    strip_truncations.
    cbn; apply ap.
    apply concat_p_pp.
  (** Left identity *)
  + intro x.
    strip_truncations.
    cbn; apply ap.
    apply concat_1p.
  (** Right identity *)
  + intro x.
    strip_truncations.
    cbn; apply ap.
    apply concat_p1.
  (** Left inverse *)
  + intro x.
    strip_truncations.
    apply (ap tr).
    apply concat_Vp.
  (** Right inverse *)
  + intro x.
    strip_truncations.
    apply (ap tr).
    apply concat_pV.
Defined.

Module PiUtf8.
  Notation "'π'" := Pi (at level 0).
End PiUtf8.

(** When n >= 2 we have that the nth homotopy group is an abelian group. Note that we don't actually define it as an abelian group but merely show that it is one. This would cause lots of complications with the typechecker. *)
Global Instance isabgroup_pi (n : nat) (X : pType)
  : IsAbGroup (Pi n.+2 X).
Proof.
  ntc_rapply Build_IsAbGroup.
  1: exact _.
  intros x y.
  strip_truncations.
  cbn; apply (ap tr).
  apply eckmann_hilton.
Defined.

<<<<<<< HEAD
Definition pi_loops n X : Pi n.+1 X <~> Pi n (loops X).
Proof.
  apply equiv_O_functor.
  apply pointed_equiv_equiv.
  apply unfold_iterated_loops'.
Defined.

Local Open Scope pointed_scope.

Definition functor_pi (n : nat) {X Y : pType} (f : X ->* Y)
  : Pi n.+1 X -> Pi n.+1 Y.
Proof.
  serapply Trunc_functor.
  serapply iterated_loops_functor.
  exact f.
Defined.

Global Instance functor_pi_homomorphism (n : nat) {X Y : pType} (f : X ->* Y)
  : IsMonoidPreserving (functor_pi n f).
Proof.
  apply Build_IsMonoidPreserving.
  + intros x y.
    strip_truncations.
    apply path_Tr, tr, loops_functor_pp.
  + apply path_Tr, tr; cbn.
    destruct n; hott_simpl.
Defined.

Definition functor_pi_homotopy (n : nat) {X Y : pType} {f g : X ->* Y}
           (h : f ==* g)
  : functor_pi n f == functor_pi n g.
Proof.
  intros x; apply O_functor_homotopy, iterated_loops_2functor; exact h.
Defined.

Definition functor_pi_loops (n : nat) {X Y : pType} (f : X ->* Y)
  : (pi_loops n.+1 Y) o (functor_pi n.+1 f)
    == (functor_pi n (loops_functor f)) o (pi_loops n.+1 X).
Proof.
  intros x.
  unfold pi_loops, functor_pi, equiv_O_functor, Trunc_functor.
  refine ((O_functor_compose 0 _ _ _)^ @ _).
  refine (_ @ (O_functor_compose 0 _ _ _)).
  apply O_functor_homotopy.
  exact (pointed_htpy (unfold_iterated_loops_functor n.+1 f)).
=======
(** The nth homotopy group is infact a functor. We now give the type this functor ought to have. For n = 0, this will simply be a pointed map, for n >= 1 this should be a group homomorphism. *)
Definition pi_functor_type (n : nat) (X Y : pType) : Type
  := match n with
     | 0 => pTr 0 X ->* pTr 0 Y
     | n.+1 => GroupHomomorphism (Pi n.+1 X) (Pi n.+1 Y)
     end.

(* Every such map is, in particular, a pointed map. *)
Definition pi_functor_type_pmap n X Y : pi_functor_type n X Y -> (Pi n X ->* Pi n Y)
  := match n return pi_functor_type n X Y -> (Pi n X ->* Pi n Y) with
     | 0    => fun f => f
     | n.+1 => fun f => f       (* This works because [pmap_GroupHomomorphism] is already a coercion. *)
     end.
Coercion pi_functor_type_pmap : pi_functor_type >-> pMap.

Definition pi_functor (n : nat) {X Y : pType}
  : (X ->* Y) -> pi_functor_type n X Y.
Proof.
  destruct n.
  + exact (ptr_functor 0).
  + intro f.
    serapply Build_GroupHomomorphism.
    { apply Trunc_functor.
      apply iterated_loops_functor.
      assumption. }
    (** Note: we don't have to be careful about which paths we choose here since we are trying to inhabit a proposition. *)
    intros x y.
    strip_truncations.
    apply (ap tr); cbn.
    rewrite 2 concat_pp_p.
    apply whiskerL.
    rewrite 2 concat_p_pp.
    rewrite (concat_pp_p (ap (iterated_loops_functor n f) x)).
    rewrite concat_pV, concat_p1.
    rewrite concat_p_pp.
    apply whiskerR.
    apply ap_pp.
Defined.

Definition pi_functor_idmap n {X : pType}
  : pi_functor n.+1 (@pmap_idmap X) == idmap.
Proof.
  intro x.
  strip_truncations.
  apply (ap tr), iterated_loops_functor_idmap.
Defined.

Definition pi_functor_compose n {X Y Z : pType}
  (f : X ->* Y) (g : Y ->* Z)
  : pi_functor n.+1 (g o* f) == pi_functor n.+1 g o pi_functor n.+1 f.
Proof.
  intro x.
  strip_truncations.
  apply (ap tr), iterated_loops_functor_compose.
Defined.

Definition pi_2functor n
  {X Y : pType} (f g : X ->* Y) (p : f ==* g)
  : pi_functor n.+1 f == pi_functor n.+1 g.
Proof.
  by apply O_functor_homotopy, iterated_loops_2functor.
Defined.

Definition groupiso_pi_functor (n : nat)
  {X Y : pType} (e : X <~>* Y)
  : GroupIsomorphism (Pi n.+1 X) (Pi n.+1 Y).
Proof.
  serapply Build_GroupIsomorphism.
  1: apply (pi_functor n.+1 e).
  serapply isequiv_adjointify.
  + apply (pi_functor n.+1).
    apply e^-1*.
  + intro.
    refine (_^ @ _ @ _).
    1: apply pi_functor_compose.
    2: apply pi_functor_idmap.
    apply pi_2functor.
    apply peisretr.
  + intro.
    refine (_^ @ _ @ _).
    1: apply pi_functor_compose.
    2: apply pi_functor_idmap.
    apply pi_2functor.
    apply peissect.
>>>>>>> 9a598612
Defined.

(** Homotopy groups preserve products *)
Lemma pi_prod (X Y : pType) {n : nat}
  : GroupIsomorphism (Pi n.+1 (X * Y))
      (group_prod (Pi n.+1 X) (Pi n.+1 Y)).
Proof.
  serapply Build_GroupIsomorphism'.
  { refine (equiv_O_prod_cmp _ _ _ oE _).
    apply Trunc_functor_equiv.
    serapply iterated_loops_prod. }
  intros x y.
  strip_truncations; simpl.
  set (Z := (iterated_loops_prod X Y)).
  apply path_prod.
  1,2: apply (ap tr).
  1: set (q := ap fst); unfold fst; unfold q; clear q.
  2: set (q := ap snd); unfold snd; unfold q; clear q.
  1,2: rewrite 8 ap_pp.
  1,2: rewrite ? concat_p_pp.
  1,2: do 2 apply whiskerR.
  1,2: rewrite ? ap_V.
  1,2: rewrite concat_pp_p.
  1,2: rewrite concat_pV.
  1,2: rewrite concat_p1.
  1,2: reflexivity.
Defined.<|MERGE_RESOLUTION|>--- conflicted
+++ resolved
@@ -5,6 +5,7 @@
 Require Import Algebra.AbelianGroup.
 Require Import Truncations.
 Require Import Spaces.Nat.
+Require Import Modalities.ReflectiveSubuniverse.
 
 Import TrM.
 
@@ -88,54 +89,7 @@
   apply eckmann_hilton.
 Defined.
 
-<<<<<<< HEAD
-Definition pi_loops n X : Pi n.+1 X <~> Pi n (loops X).
-Proof.
-  apply equiv_O_functor.
-  apply pointed_equiv_equiv.
-  apply unfold_iterated_loops'.
-Defined.
-
-Local Open Scope pointed_scope.
-
-Definition functor_pi (n : nat) {X Y : pType} (f : X ->* Y)
-  : Pi n.+1 X -> Pi n.+1 Y.
-Proof.
-  serapply Trunc_functor.
-  serapply iterated_loops_functor.
-  exact f.
-Defined.
-
-Global Instance functor_pi_homomorphism (n : nat) {X Y : pType} (f : X ->* Y)
-  : IsMonoidPreserving (functor_pi n f).
-Proof.
-  apply Build_IsMonoidPreserving.
-  + intros x y.
-    strip_truncations.
-    apply path_Tr, tr, loops_functor_pp.
-  + apply path_Tr, tr; cbn.
-    destruct n; hott_simpl.
-Defined.
-
-Definition functor_pi_homotopy (n : nat) {X Y : pType} {f g : X ->* Y}
-           (h : f ==* g)
-  : functor_pi n f == functor_pi n g.
-Proof.
-  intros x; apply O_functor_homotopy, iterated_loops_2functor; exact h.
-Defined.
-
-Definition functor_pi_loops (n : nat) {X Y : pType} (f : X ->* Y)
-  : (pi_loops n.+1 Y) o (functor_pi n.+1 f)
-    == (functor_pi n (loops_functor f)) o (pi_loops n.+1 X).
-Proof.
-  intros x.
-  unfold pi_loops, functor_pi, equiv_O_functor, Trunc_functor.
-  refine ((O_functor_compose 0 _ _ _)^ @ _).
-  refine (_ @ (O_functor_compose 0 _ _ _)).
-  apply O_functor_homotopy.
-  exact (pointed_htpy (unfold_iterated_loops_functor n.+1 f)).
-=======
-(** The nth homotopy group is infact a functor. We now give the type this functor ought to have. For n = 0, this will simply be a pointed map, for n >= 1 this should be a group homomorphism. *)
+(** The nth homotopy group is in fact a functor. We now give the type this functor ought to have. For n = 0, this will simply be a pointed map, for n >= 1 this should be a group homomorphism. *)
 Definition pi_functor_type (n : nat) (X Y : pType) : Type
   := match n with
      | 0 => pTr 0 X ->* pTr 0 Y
@@ -175,27 +129,53 @@
 Defined.
 
 Definition pi_functor_idmap n {X : pType}
-  : pi_functor n.+1 (@pmap_idmap X) == idmap.
-Proof.
-  intro x.
-  strip_truncations.
-  apply (ap tr), iterated_loops_functor_idmap.
+  : pi_functor n (@pmap_idmap X) == pmap_idmap.
+Proof.
+  destruct n; intros x.
+  - apply Trunc_functor_idmap.
+  - etransitivity.
+    + apply O_functor_homotopy, iterated_loops_functor_idmap.
+    + apply O_functor_idmap.
 Defined.
 
 Definition pi_functor_compose n {X Y Z : pType}
   (f : X ->* Y) (g : Y ->* Z)
-  : pi_functor n.+1 (g o* f) == pi_functor n.+1 g o pi_functor n.+1 f.
-Proof.
-  intro x.
-  strip_truncations.
-  apply (ap tr), iterated_loops_functor_compose.
-Defined.
-
-Definition pi_2functor n
+  : pi_functor n (g o* f) == pi_functor n g o pi_functor n f.
+Proof.
+  destruct n; intro x.
+  - cbn; apply Trunc_functor_compose.
+  - etransitivity.
+    + apply O_functor_homotopy, iterated_loops_functor_compose.
+    + refine (O_functor_compose 0%trunc _ _ x).
+Defined.
+
+Definition pi_2functor (n : nat)
   {X Y : pType} (f g : X ->* Y) (p : f ==* g)
-  : pi_functor n.+1 f == pi_functor n.+1 g.
-Proof.
-  by apply O_functor_homotopy, iterated_loops_2functor.
+  : pi_functor n f == pi_functor n g.
+Proof.
+  destruct n; intros x.
+  - apply O_functor_homotopy; exact p.
+  - apply O_functor_homotopy, iterated_loops_2functor; exact p.
+Defined.
+
+(* The homotopy groups of a loop space are those of the space shifted.  *)
+Definition pi_loops n X : Pi n.+1 X <~> Pi n (loops X).
+Proof.
+  destruct n.
+  all:apply equiv_O_functor.
+  all:apply pointed_equiv_equiv.
+  all:apply unfold_iterated_loops'.
+Defined.
+
+Definition pi_functor_loops (n : nat) {X Y : pType} (f : X ->* Y)
+  : (pi_loops n Y) o (pi_functor n.+1 f)
+    == (pi_functor n (loops_functor f)) o (pi_loops n X).
+Proof.
+  destruct n; intros x.
+  all:refine ((O_functor_compose 0 _ _ _)^ @ _ @ (O_functor_compose 0 _ _ _)).
+  all:apply O_functor_homotopy.
+  - reflexivity.
+  - exact (pointed_htpy (unfold_iterated_loops_functor n.+1 f)).
 Defined.
 
 Definition groupiso_pi_functor (n : nat)
@@ -204,22 +184,8 @@
 Proof.
   serapply Build_GroupIsomorphism.
   1: apply (pi_functor n.+1 e).
-  serapply isequiv_adjointify.
-  + apply (pi_functor n.+1).
-    apply e^-1*.
-  + intro.
-    refine (_^ @ _ @ _).
-    1: apply pi_functor_compose.
-    2: apply pi_functor_idmap.
-    apply pi_2functor.
-    apply peisretr.
-  + intro.
-    refine (_^ @ _ @ _).
-    1: apply pi_functor_compose.
-    2: apply pi_functor_idmap.
-    apply pi_2functor.
-    apply peissect.
->>>>>>> 9a598612
+  ntc_refine (Trunc_functor_isequiv _ _).
+  refine (isequiv_homotopic _ (pequiv_iterated_loops_functor_is_iterated_loops_functor n.+1 e)).
 Defined.
 
 (** Homotopy groups preserve products *)
