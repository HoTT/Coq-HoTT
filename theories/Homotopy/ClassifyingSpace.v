--- conflicted
+++ resolved
@@ -513,11 +513,7 @@
   snrapply (Build_pEquiv _ _ f).
   (** [f] is an equivalence since [loops_functor f o bloop == tr^-1], and the other two maps are equivalences. *)
   apply isequiv_is0connected_isequiv_loops.
-<<<<<<< HEAD
-  snrapply (cancelR_isequiv equiv_bloop).
-=======
   snrapply (cancelR_isequiv bloop).
->>>>>>> d3981870
   1: exact _.
   rapply isequiv_homotopic'; symmetry.
   nrapply pClassifyingSpace_rec_beta_bloop.
