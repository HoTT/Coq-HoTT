(** * H-Set *)
<<<<<<< HEAD

Require Import Overture Contractible Equivalences Trunc HProp types.Paths types.Empty PathGroupoids.
=======
(* Bas: Quick fix, no consistent naming yet *)
Require Import Overture PathGroupoids Contractible Equivalences Trunc HProp types.Paths. Require Import types.Empty.
>>>>>>> cc27cbcb
Local Open Scope equiv_scope.
Local Open Scope path_scope.
(* Should be defined in terms of whisker and moved to PathGroupoids
Should remove the notation cancelL from PathGroupoids*)
Lemma cancel_L {A} {x y z : A} (p : x = y) (q r : y = z) : (p @ q = p @ r) -> (q = r).
Proof.
  intro a.
  induction p.
  induction r.
  path_via (idpath x @ q).
Defined.
(* Should be renamed and moved *)
Lemma ap_transport {A} {P Q : A -> Type} {x y : A} (p : x = y) (f : forall x, P x -> Q x) (z : P x) :
  f y (p # z) = (p # (f x z)).
Proof.
  by induction p.
Defined.

(** ** Facts about [HSet] *)

(** A type is a set if and only if it satisfies Axiom K. *)

Definition axiomK A := forall (x : A) (p : x = x), p = idpath x.

Definition isset_implies_axiomK {A} : HSet A -> axiomK A.
Proof.
  intros H x p.
  apply (H x x p (idpath x)).
Defined.

Instance axiomK_implies_isset {A} `{(axiomK A)}: HSet A.
Proof.
  intros x y H.
  apply @HProp_allpath.
  intros p q.
  by induction p.
Defined.

Context `{funext_dep:Funext}.

(* A convenient tactic for using extensionality. *)
Ltac by_extensionality :=
  intros; unfold compose;
  match goal with 
  | [ |- ?f = ?g ] => eapply path_forall; intro;
      match goal with
        | [ |- forall (_ : prod _ _), _ ] => intros [? ?]
        | [ |- forall (_ : sigT _ _), _ ] => intros [? ?]
        | _ => intros
    end;
    simpl;
    auto
  end.

(*
Theorem isset_equiv_axiomK {A} :
  (is_trunc 0 A) <~> (forall (x : A) (p : x = x), p = idpath x).
Proof.
  apply (equiv_adjointify (@isset_implies_axiomK A) (@axiomK_implies_isset A)).
   intro H. by_extensionality. by_extensionality. eapply path_contr.
(*  eapply (axiomK_implies_isset A H).*)
  intro H. by_extensionality.
  by_extensionality.
  eapply allpath_HProp. (* apply prop_path.*)
  apply isprop_isprop. (* should follow from a general lemma on truncations *)
Defined.
*)

(*
Instance axiomK_isprop A : HProp (axiomK A).
Proof.
  exists. apply @hlevel_equiv with (A := is_hset A).
  apply isset_equiv_axiomK.
  apply hlevel_isprop.
Defined.
*)
(*
Theorem set_path2 {A} `{HSet A} {x y : A} (p q : x = y):
  p = q.
Proof.
  set (@Contr_path _ p q).
  cbv in H.
  assert (P:=(p=q)).  Locate Contr_path.

  apply prop_inhabited_contr.
  cbv. cbv in H.
  apply H.
  assumption.
Defined.
*)

(** Recall that axiom K says that any self-path is homotopic to the
   identity path.  In particular, the identity path is homotopic to
   itself.  The following lemma says that the endo-homotopy of the
   identity path thus specified is in fact (homotopic to) its identity
   homotopy (whew!).  *)
Local Open Scope path_scope.

(* This proof is still broken 
Lemma axiomK_idpath {A} (x : A) (K : axiomK A) :
  K x (idpath x) = idpath (idpath x).
Proof. 
  set (qq := apD (K x) (K x (idpath x))).
  set (q2 := (trans_is_concat_opp (K x (idpath x)) (K x (idpath x)) @ qq)).
  !
  path_via (!! K x (idpath x)).
  path_via (! idpath (idpath x)).
  apply concat_cancel_right with (r := K x (idpath x)).
  cancel_units.
Defined.*)

(** Any type with "decidable equality" is a set. *)

Definition decidable_paths (A : Type) :=
  forall (x y : A), (x = y) + ((x = y) -> Empty).

(* Usually this lemma would be proved with [discriminate], but
   unfortunately that tactic is hardcoded to work only with Coq's
   [Prop]-valued equality. *)
Definition inl_injective {A B : Type} {x y : A} (p : inl B x = inl B y) : x = y :=
  (@transport _ (fun (s : A + B) => x = (match s with inl a => a | inr b => x end)) _ _ p (idpath x)).

Theorem decidable_implies_axiomK {A : Type} : @decidable_paths A -> @axiomK A.
Proof.
  intro d.
  intros x p.
  set (qp := apD (d x) p).
  set (q := d x x) in *.
  clearbody qp; revert qp.
  destruct q as [q | q'].
<<<<<<< HEAD
    intro qp0; apply (cancel_L q). path_via (transport _ p q).
      symmetry; apply transport_paths_r.
      path_via q. apply @inl_injective with (B := (x = x -> Empty)).
      exact ((ap_transport p (fun y => @inl (x = y) (x = y -> Empty)) q) @ qp0).
=======
  intro qp0. 
  apply (cancelL q).
  path_via (transport _ p q). symmetry. 
  apply transport_paths_r.
  path_via q.
  set (qp1 :=  ap_transport p (fun y => @inl (x = y) (x = y -> Empty)) q).
  simpl in qp1.
  apply @inl_injective with (B := (x = x -> Empty)).
  exact (qp1 @ qp0).
>>>>>>> cc27cbcb
  induction (q' p).
Defined.

Corollary decidable_isset {A : Type} : @decidable_paths A -> @is_trunc 0 A.
Proof.
  intro.
  by apply @axiomK_implies_isset, @decidable_implies_axiomK.
Defined.<|MERGE_RESOLUTION|>--- conflicted
+++ resolved
@@ -1,11 +1,5 @@
 (** * H-Set *)
-<<<<<<< HEAD
-
 Require Import Overture Contractible Equivalences Trunc HProp types.Paths types.Empty PathGroupoids.
-=======
-(* Bas: Quick fix, no consistent naming yet *)
-Require Import Overture PathGroupoids Contractible Equivalences Trunc HProp types.Paths. Require Import types.Empty.
->>>>>>> cc27cbcb
 Local Open Scope equiv_scope.
 Local Open Scope path_scope.
 (* Should be defined in terms of whisker and moved to PathGroupoids
@@ -136,22 +130,10 @@
   set (q := d x x) in *.
   clearbody qp; revert qp.
   destruct q as [q | q'].
-<<<<<<< HEAD
-    intro qp0; apply (cancel_L q). path_via (transport _ p q).
+    intro qp0; apply (cancelL q). path_via (transport _ p q).
       symmetry; apply transport_paths_r.
       path_via q. apply @inl_injective with (B := (x = x -> Empty)).
       exact ((ap_transport p (fun y => @inl (x = y) (x = y -> Empty)) q) @ qp0).
-=======
-  intro qp0. 
-  apply (cancelL q).
-  path_via (transport _ p q). symmetry. 
-  apply transport_paths_r.
-  path_via q.
-  set (qp1 :=  ap_transport p (fun y => @inl (x = y) (x = y -> Empty)) q).
-  simpl in qp1.
-  apply @inl_injective with (B := (x = x -> Empty)).
-  exact (qp1 @ qp0).
->>>>>>> cc27cbcb
   induction (q' p).
 Defined.
 
