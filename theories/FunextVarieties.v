(* -*- mode: coq; mode: visual-line -*- *)
(** * Varieties of function extensionality *)

Require Import Overture PathGroupoids Contractible Equivalences types.UniverseLevel.
Local Open Scope path_scope.

(** In the Overture, we defined function extensionality to be the assertion that the map [apD10] is an equivalence.   We now prove that this follows from a couple of weaker-looking forms of function extensionality.  We do require eta conversion, which Coq 8.4+ has judgmentally.

   This proof is originally due to Voevodsky; it has since been simplified by Peter Lumsdaine and Michael Shulman. *)

(** Naive funext is the simple assertion that pointwise equal functions are equal. *)

Definition NaiveFunext :=
  forall (A : Type) (P : A -> Type) (f g : forall x, P x),
    (forall x, f x = g x) -> (f = g).

(** Weak funext says that a product of contractible types is contractible. *)

Definition WeakFunext :=
  forall (A : Type) (P : A -> Type),
    (forall x, Contr (P x)) -> Contr (forall x, P x).

(** The obvious implications are
   Funext -> NaiveFunext -> WeakFunext
   *)

Definition Funext_implies_NaiveFunext : Funext_type -> NaiveFunext.
Proof.
  intros fe A P f g h. apply fe. red. apply h.
Defined.

Definition NaiveFunext_implies_WeakFunext : NaiveFunext -> WeakFunext.
Proof.
  intros nf A P Pc.
  exists (fun x => center (P x)).
  intros f; apply nf; intros x.
  apply contr.
Defined.

(** The less obvious direction is that WeakFunext implies Funext (and hence all three are logically equivalent).  The point is that under weak funext, the space of "pointwise homotopies" has the same universal property as the space of paths. *)

Section Homotopies.

  Context (wf : WeakFunext).
  Context {A:Type} {B : A -> Type}.

  Context (f : forall x, B x).

  (* Recall that [f == g] is the type of pointwise paths (or "homotopies") from [f] to [g]. *)
  Let idhtpy : f == f := fun x => idpath (f x).

  (** Weak funext implies that the "based homotopy space" of the Pi-type is contractible, just like the based path space. *)
  Global Instance contr_basedhtpy : Contr {g : forall x, B x & f == g } | 0.
  Proof.
    exists (f;idhtpy). intros [g h].
    (* The trick is to show that the type [{g : forall x, B x & f == g }] is a retract of [forall x, {y : B x & f x = y}], which is contractible due to J and weak funext.  Here are the retraction and its section. *)
    pose (r := fun k => existT (fun g => f == g)
      (fun x => (k x).1) (fun x => (k x).2)).
    pose (s := fun (g : forall x, B x) (h : f == g) x => (g x ; h x)).
    (* Because of judgemental eta-conversion, the retraction is actually definitional, so we can just replace the goal. *)
    change (r (fun x => (f x ; idpath (f x))) = r (s g h)).
    apply ap; refine (@path_contr _ _ _ _).
    apply wf. intros x; exact (contr_basedpaths (f x)).
  Defined.

  (** This enables us to prove that pointwise homotopies have the same elimination rule as the identity type. *)

  Context (Q : forall g (h : f == g), Type).
  Context (d : Q f idhtpy).

  Definition htpy_rect g h : Q g h
    := @transport _ (fun gh => Q gh.1 gh.2) (f;idhtpy) (g;h)
         (@path_contr _ _ _ _) d.

  (** The computation rule, of course, is only propositional. *)
  Definition htpy_rect_beta : htpy_rect f idhtpy = d
    := transport (fun p : (f;idhtpy) = (f;idhtpy) =>
                    transport (fun gh => Q gh.1 gh.2) p d = d)
         (@path2_contr _ _ _ _
           (path_contr (f;idhtpy) (f;idhtpy)) (idpath _))^
         (idpath _).

End Homotopies.

(** Now the proof is fairly easy; we can just use the same induction principle on both sides. *)
Theorem WeakFunext_implies_Funext : WeakFunext -> Funext_type.
Proof.
  intros wf; intros A B f g.
  refine (isequiv_adjointify (@apD10 A B f g)
    (htpy_rect wf f (fun g' _ => f = g') idpath g) _ _).
  revert g; refine (htpy_rect wf _ _ _).
    refine (ap _ (htpy_rect_beta wf _ _ _)).
  intros h; destruct h.
    refine (htpy_rect_beta wf _ _ _).
Defined.

(** We add some hints to the typeclass database, so if we happen to have hypotheses of [WeakFunext] or [NaiveFunext] floating around, we get [Funext] automatically. *)
Definition NaiveFunext_implies_Funext : NaiveFunext -> Funext_type
  := WeakFunext_implies_Funext o NaiveFunext_implies_WeakFunext.

Hint Immediate WeakFunext_implies_Funext NaiveFunext_implies_Funext : typeclass_instances.

(** ** Functional extensionality is downward closed *)
(** If universe [U_i] is functionally extensional, then so are universes [U_j] for [j ≤ i]. *)
Lemma Funext_downward_closed `{H : Funext_type} : Funext_type.
Proof.
  apply @NaiveFunext_implies_Funext.
  apply Funext_implies_NaiveFunext in H.
  hnf in *.
  intros A P f g H'.
<<<<<<< HEAD
  case (H (Lift A) (fun x => Lift (P x)) f g (fun x => ap lift (H' x))).
  exact idpath.
  (* exact (H (Lift A) (fun x => Lift (P x)) f g (fun x => ap lift (H' x))). *)
=======
  (** We want to just use [H] here.  But we need to adjust the universe level in four places: for [A], for [P], for the input path, and for the output path. *)
  case (H (Lift A) (fun x => Lift (P x)) f g (fun x => ap lift (H' x))).
  exact idpath.
>>>>>>> f4834c0f
Defined.

(** We permit the use of [Funext_downward_closed] exactly once in typeclass resolution.  So long as typeclass resolution backtracks on instances of functional extensionality, this will hopefully mean that we'll never need to worry about instances of functional extensionality, at least when we make definitions all in one go. *)
Hint Immediate Funext_downward_closed : typeclass_instances.<|MERGE_RESOLUTION|>--- conflicted
+++ resolved
@@ -108,15 +108,9 @@
   apply Funext_implies_NaiveFunext in H.
   hnf in *.
   intros A P f g H'.
-<<<<<<< HEAD
-  case (H (Lift A) (fun x => Lift (P x)) f g (fun x => ap lift (H' x))).
-  exact idpath.
-  (* exact (H (Lift A) (fun x => Lift (P x)) f g (fun x => ap lift (H' x))). *)
-=======
   (** We want to just use [H] here.  But we need to adjust the universe level in four places: for [A], for [P], for the input path, and for the output path. *)
   case (H (Lift A) (fun x => Lift (P x)) f g (fun x => ap lift (H' x))).
   exact idpath.
->>>>>>> f4834c0f
 Defined.
 
 (** We permit the use of [Funext_downward_closed] exactly once in typeclass resolution.  So long as typeclass resolution backtracks on instances of functional extensionality, this will hopefully mean that we'll never need to worry about instances of functional extensionality, at least when we make definitions all in one go. *)
