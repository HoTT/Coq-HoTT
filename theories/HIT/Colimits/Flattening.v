--- conflicted
+++ resolved
@@ -237,16 +237,6 @@
 
   Definition POCase_E : dep_diagram (span f g).
   Proof.
-<<<<<<< HEAD
-    simple refine (Build_diagram _ _ _).
-      intros [[] x]; revert x.
-      exact A0.
-      destruct b; assumption.
-      intros [[] x] [[] ?] [[] p].
-      destruct b.
-      exact (fun y => p # (f0 x y)).
-      exact (fun y => p # (g0 x y)).
-=======
     simple refine (Build_diagram _ _ _); cbn.
     - intros [[] x]; revert x.
       + exact A0.
@@ -255,7 +245,6 @@
       destruct b; intro p.
       + exact (fun y => p # (f0 x y)).
       + exact (fun y => p # (g0 x y)).
->>>>>>> 99cd122e
   Defined.
 
   Definition POCase_HE : equifibered _ POCase_E.
