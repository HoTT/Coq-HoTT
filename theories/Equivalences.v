(** * Equivalences -*- mode: coq; mode: visual-line -*- *)

Require Import Overture PathGroupoids.
Local Open Scope path_scope.
Local Open Scope equiv_scope.

(** We now give many ways to construct equivalences.  In each case, we define an instance of the typeclass [IsEquiv] named [isequiv_X], followed by an element of the record type [Equiv] named [equiv_X].

   Whenever we need to assume, as a hypothesis, that a certain function is an equivalence, we do it by assuming separately a function and a proof of [IsEquiv].  This is more general than assuming an inhabitant of [Equiv], since the latter has an implicit coercion and an existing instance to give us the former automatically.  Moreover, implicit generalization makes it easy to assume a function and a proof of [IsEquiv]. *)

<<<<<<< HEAD
   An interesting third options was suggested by André Joyal: a map [f] which
   has separate left and right homotopy inverses. This too turns out to be
   reasonable.

   We shall start with the seconnd option. We will then show how the other
   two are related to it. *)

(** An equivalence is a map whose homotopy fibers are contractible. *)

Definition is_equiv {A B : Type} (e : A -> B) := forall y : B, is_contr (hfiber e y).

(** [equiv A B] is the space of equivalences from [A] to [B]. It is defined
   as a structure rather than a total space because this allows us to use
   Coq's canonical structures. Also notice that we have a coercion of
   an equivalence to a map.

   The disadvantage of using a structure is that various theorems about
   total spaces cannot be used directly on the structure.
*)

Structure equiv (A B : Type) := {
  equiv_map :> A -> B ;
  equiv_is_equiv : is_equiv equiv_map
}.

Implicit Arguments equiv_map [A B].
Implicit Arguments equiv_is_equiv [A B].

Notation "A <~> B" := (equiv A B) (at level 85).

(** printing <~> $\overset{\sim}{\longrightarrow}$ *)
=======
Generalizable Variables A B C f g.
>>>>>>> 875cd7f9

(** The identity map is an equivalence. *)
Instance isequiv_idmap (A : Type) : IsEquiv idmap :=
  BuildIsEquiv A A idmap idmap (fun _ => 1) (fun _ => 1) (fun _ => 1).

Definition equiv_idmap (A : Type) : A <~> A := BuildEquiv A A idmap _.

(** The composition of equivalences is an equivalence. *)
Instance isequiv_compose `{IsEquiv A B f} `{IsEquiv B C g}
  : IsEquiv (compose g f)
  := BuildIsEquiv A C (compose g f)
    (compose f^-1 g^-1)
    (fun c => ap g (eisretr f (g^-1 c)) @ eisretr g c)
    (fun a => ap (f^-1) (eissect g (f a)) @ eissect f a)
    (fun a =>
      (whiskerL _ (eisadj g (f a))) @
      (ap_pp g _ _)^ @
      ap02 g
      ( (concat_A1p (eisretr f) (eissect g (f a)))^ @
        (ap_compose f^-1 f _ @@ eisadj f a) @
        (ap_pp f _ _)^
      ) @
      (ap_compose f g _)^
    ).

Definition equiv_compose `{IsEquiv B C g} `{IsEquiv A B f}
  : A <~> C
  := BuildEquiv A C (compose g f) _.

<<<<<<< HEAD
Definition idequiv A : A <~> A.
Proof.
  exists (idmap A).
  intros x.
  exists (existT (fun x' => x' = x) x (idpath x)).
  intros [x' p].
  unfold idmap in p.
  induction p.
  auto.
Defined.

(** We first define the inverse map and only show that it is an
   equivalence later on, when we are ready to do it. *)

Definition inverse {A B : Type} (e : A <~> B) : (B -> A) :=
  fun y => pr1 (pr1 (equiv_is_equiv e y)).

(** printing ^-1 $^{-1}$ *)

Notation "e ^-1" := (inverse e) (at level 33).

(** The extracted map in the inverse direction is actually an inverse
   (up to homotopy, of course). *)

Definition inverse_is_section {A B : Type} (e : A <~> B) (y : B) : e (e^-1 y) = y :=
  pr2 (pr1 ((equiv_is_equiv e) y)).

Hint Rewrite @inverse_is_section : paths.

Definition inverse_is_retraction {A B : Type} (e : A <~> B) (x : A) : e^-1 (e x) = x :=
  !base_path (pr2 (equiv_is_equiv e (e x)) (x ; idpath (e x))).

Hint Rewrite @inverse_is_retraction : paths.
=======
(** Anything homotopic to an equivalence is an equivalence. *)
Section IsEquivHomotopic.
>>>>>>> 875cd7f9

  Context `(f : A -> B) `(g : A -> B).
  Context `{IsEquiv A B f}.
  Context (h : forall a:A, f a = g a).

  Let sect := (fun b:B => (h (f^-1 b))^ @ eisretr f b).
  Let retr := (fun a:A => (ap f^-1 (h a))^ @ eissect f a).

  (* We prove the triangle identity with rewrite tactics.  Since we lose control over the proof term that way, we make the result opaque with "Qed". *)
  Let adj (a : A) : sect (g a) = ap g (retr a).
  Proof.
    unfold sect, retr.
    rewrite ap_pp. apply moveR_Vp.
    rewrite concat_p_pp, <- concat_Ap, concat_pp_p, <- concat_Ap.
    rewrite ap_V; apply moveL_Vp.
    rewrite <- ap_compose; unfold compose; rewrite (concat_A1p (eisretr f) (h a)).
    apply cancelR, eisadj.
  Qed.

  (* It's unclear to me whether this should be a declared instance.  Will it cause the unifier to spin forever searching for homotopies? 
   MS: yes! *)
  Instance isequiv_homotopic : IsEquiv g
    := BuildIsEquiv _ _ g (f ^-1) sect retr adj.

  Definition equiv_homotopic : A <~> B
    := BuildEquiv _ _ g isequiv_homotopic.

End IsEquivHomotopic.


<<<<<<< HEAD
Definition free_path_source A : free_path_space A <~> A.
Proof.
  exists (fun p => fst (projT1 p)).
  intros x.
  eexists (existT _ (existT (fun (xy : A * A) => fst xy = snd xy) (x,x) (idpath x)) _).
  intros [[[u v] p] q].
  simpl in * |- *.
  induction q as [a].
  induction p as [b].
  apply idpath.
Defined.

Definition free_path_target A : free_path_space A <~> A.
Proof.
  exists (fun p => snd (projT1 p)).
  intros x.
  eexists (existT _ (existT (fun (xy : A * A) => fst xy = snd xy) (x,x) (idpath x)) _).
  intros [[[u v] p] q].
  simpl in * |- *.
  induction q as [a].
  induction p as [b].
  apply idpath.
Defined.

(** We have proven that every equivalence has an inverse up to
    homotopy.  In fact, having an inverse up to homotopy is also
    enough to characterize a map as being an equivalence.  However,
    the data of an inverse up to homotopy is not equivalent to the
    data in [equiv] unless we add one more piece of coherence data.
    This is a homotopy version of the category-theoretic notion of
    "adjoint equivalence". *)

Structure adjoint_equiv A B := {
  adj_map : A -> B ;
  adj_adjoint : B -> A ;
  adj_is_section : (forall y, adj_map (adj_adjoint y) = y) ;
  adj_is_retraction : (forall x, adj_adjoint (adj_map x) = x) ;
  adj_triangle : (forall x, map adj_map (adj_is_retraction x) = adj_is_section (adj_map x))
}.


(** The following property of equivalences serves to show that an
   equivalence is an adjoint equivalences. It is a triangle identity but
   it does not look like one since we have inserted one of the
   homotopies. *)

Definition inverse_triangle {A B : Type} (e : A <~> B) x :
  (map e (inverse_is_retraction e x)) = (inverse_is_section e (e x)).
Proof.
  unfold inverse_is_retraction.
  hott_simpl.
  moveright_onleft.
Defined.

(** An equivalence is an adjoint equivalence and vice versa. *)
=======
(** The inverse of an equivalence is an equivalence. *)
Section EquivInverse.
>>>>>>> 875cd7f9

  Context `{IsEquiv A B f}.
  Open Scope long_path_scope.

  Let other_adj (b : B) : eissect f (f^-1 b) = ap f^-1 (eisretr f b).
  Proof.
    (* First we set up the mess. *)
    rewrite <- (concat_1p (eissect _ _)).
    rewrite <- (concat_Vp (ap f^-1 (eisretr f (f (f^-1 b))))).
    rewrite (whiskerR (inverse2 (ap02 f^-1 (eisadj f (f^-1 b)))) _).
    refine (whiskerL _ (concat_1p (eissect _ _))^ @ _).
    rewrite <- (concat_Vp (eissect f (f^-1 (f (f^-1 b))))).
    rewrite <- (whiskerL _ (concat_1p (eissect f (f^-1 (f (f^-1 b)))))).
    rewrite <- (concat_pV (ap f^-1 (eisretr f (f (f^-1 b))))).
    apply moveL_M1.
    repeat rewrite concat_p_pp.
    (* Now we apply lots of naturality and cancel things. *)
    rewrite <- (concat_pp_A1 (fun a => (eissect f a)^) _ _).
    rewrite (ap_compose' f f^-1).
    rewrite <- (ap_p_pp _ _ (ap f (ap f^-1 (eisretr f (f (f^-1 b))))) _).
    rewrite <- (ap_compose f^-1 f); unfold compose.
    rewrite (concat_A1p (eisretr f) _).
    rewrite ap_pp, concat_p_pp.
    rewrite (concat_pp_V _ (ap f^-1 (eisretr f (f (f^-1 b))))).
    repeat rewrite <- ap_V; rewrite <- ap_pp.
    rewrite <- (concat_pA1 (fun y => (eissect f y)^) _).
    rewrite ap_compose', <- (ap_compose f^-1 f); unfold compose.
    rewrite <- ap_p_pp.
    rewrite (concat_A1p (eisretr f) _).
    rewrite concat_p_Vp.
    rewrite <- ap_compose; unfold compose.
    rewrite (concat_pA1_p (eissect f) _).
    rewrite concat_pV_p; apply concat_Vp.
  Qed.

  Global Instance isequiv_inverse : IsEquiv f^-1
    := BuildIsEquiv B A f^-1 f (eissect f) (eisretr f) other_adj.
  
End EquivInverse.

(** [Equiv A B] is a symmetric relation. *)
Theorem equiv_inverse (A B : Type): (A <~> B) -> (B <~> A).
Proof.
<<<<<<< HEAD
  intros [f g is_section is_retraction natural].
  exists f.
  intro y.
  contract_hfiber (g y) (is_section y).
  apply (@total_path _
    (fun x => f x = y)
    (existT _ z q)
    (existT _ (g y) (is_section y))
    (!is_retraction z @ (map g q))).
  simpl.
  path_via (!(map f (!is_retraction z @ map g q)) @ q).
  apply transport_hfiber.
  hott_simpl.
  (** Here is where we use triangle. *)
  path_via (!map f (map g q) @ is_section (f z) @ q).
  (** Now it's just naturality of 'is_section'. *)
  associate_right.
  moveright_onleft.
  rewrite <- compose_map.
  apply opposite, homotopy_naturality_toid with (f := f o g).
=======
  intro e.
  exists (e^-1).
  apply isequiv_inverse.
>>>>>>> 875cd7f9
Defined.

(** If [g \o f] and [f] are equivalences, so is [g]. *)
Section EquivCancelR.
  
  Context `{f : A -> B}.
  Context `{gfe : IsEquiv A C (compose g f)}.
  Context `{fe : IsEquiv A B f}.
  Existing Instance fe.
  Existing Instance gfe.

  (* Same question as with isequiv_homotopic. *)
  Global Instance isequiv_cancelR : IsEquiv g
  := isequiv_homotopic (compose (compose g f) f^-1) g
       (fun b => ap g (eisretr f b)).

  Definition equiv_cancelR : B <~> C
    := BuildEquiv _ _ g isequiv_cancelR.

End EquivCancelR.

(** If [g \o f] and [g] are equivalences, so is [f]. *)
Section EquivCancelL.

  Context `{f : A -> B}.
  Context `{IsEquiv A C (compose g f)}.
  Context `{IsEquiv B C g}.
  (* Same question as with isequiv_homotopic. *)
  Global Instance isequiv_cancelL : IsEquiv f
  := isequiv_homotopic (compose g^-1 (compose g f)) f
       (fun a => eissect g (f a)).

  Definition equiv_cancelL : A <~> B
    := BuildEquiv _ _ f isequiv_cancelL.

End EquivCancelL.

(** In all the above cases, we were able to directly construct all the structure of an equivalence.  However, as is evident, sometimes it is quite difficult to prove the adjoint law.

   The following adjointification theorem allows us to be lazy about this if we wish.  It says that if we have all the data of an (adjoint) equivalence except the triangle identity, then we can always obtain the triangle identity by modifying the datum [equiv_is_section] (or [equiv_is_retraction]).  The proof is the same as the standard categorical argument that any equivalence can be improved to an adjoint equivalence.

   As a stylistic matter, we try to avoid using adjointification in the library whenever possible, to preserve the homotopies specified by the user.  *)

Section Adjointify.

  Context {A B : Type} (f : A -> B) (g : B -> A).
  Context (isretr : Sect g f) (issect : Sect f g).

  (* This is the modified [eissect]. *)
  Let issect' := fun x =>
    ap g (ap f (issect x)^)  @  ap g (isretr (f x))  @  issect x.

  Let is_adjoint' (a : A) : isretr (f a) = ap f (issect' a).
  Proof.
    unfold issect'.
    apply moveR_M1.
    repeat rewrite ap_pp, concat_p_pp; rewrite <- ap_compose; unfold compose.
    rewrite (concat_pA1 (fun b => (isretr b)^) (ap f (issect a)^)).
    repeat rewrite concat_pp_p; rewrite ap_V; apply moveL_Vp; rewrite concat_p1.
    rewrite concat_p_pp, <- ap_compose; unfold compose.
    rewrite (concat_pA1 (fun b => (isretr b)^) (isretr (f a))).
    rewrite concat_pV, concat_1p; reflexivity.
  Qed.

  (** We don't make this a typeclass instance, because we want to control when we are applying it. *)
  Definition isequiv_adjointify : IsEquiv f
    := BuildIsEquiv A B f g isretr issect' is_adjoint'.

  Definition equiv_adjointify : A <~> B
    := BuildEquiv A B f isequiv_adjointify.

End Adjointify.

(** As a side remark: when adjointifying, it suffices to have both a section and a retraction, even though they may be different maps.  A map with both a section and a retraction is called a "homotopy isomorphism".  As data, being a homotopy isomorphism is also homotopically well-behaved (unlike the ordinary input data to [adjointify]). *)

Section HIso.

  Context {A B : Type} (f : A -> B) (s r : B -> A).
  Context (isretr : Sect s f) (issect : Sect f r).

  Definition isequiv_hiso : IsEquiv f
    := isequiv_adjointify f s isretr
         (fun a => (issect (s (f a)))^ @ ap r (isretr (f a)) @ issect a).

  Definition equiv_hiso : A <~> B
    := BuildEquiv A B f isequiv_hiso.

End HIso.

  
(** If [f] is an equivalence, then its homotopy fibers are contractible.  That is, it is a Voevodsky equivalence, or a homotopy bijection.  Probably the following two proofs should really be using some standard facts about paths in Sigma types.  *)

(** Several lemmas useful for rewriting. *)
Lemma moveR_E (A B : Type) (e : A <~> B) (x : A) (y : B) :
  x = e^-1 y -> e x = y.
Proof.
  intro H.
  rewrite H.
  apply eisretr.
Qed.

Lemma moveL_E (A B : Type) (e : A <~> B) (x : A) (y : B) :
  e^-1 y = x -> y = e x.
Proof.
  intro H.
  rewrite <- H.
  apply inverse, eisretr.
Qed.

(** Equivalence preserves contractibility (which of course is trivial under univalence). *)
Lemma Contr_equiv_contr (A B : Type) : (A <~> B) -> Contr A -> Contr B.
Proof.
  intros e C.
  exists (e (center A)).
  intro y.
  apply moveR_E.
  apply C.
Qed.<|MERGE_RESOLUTION|>--- conflicted
+++ resolved
@@ -8,41 +8,7 @@
 
    Whenever we need to assume, as a hypothesis, that a certain function is an equivalence, we do it by assuming separately a function and a proof of [IsEquiv].  This is more general than assuming an inhabitant of [Equiv], since the latter has an implicit coercion and an existing instance to give us the former automatically.  Moreover, implicit generalization makes it easy to assume a function and a proof of [IsEquiv]. *)
 
-<<<<<<< HEAD
-   An interesting third options was suggested by André Joyal: a map [f] which
-   has separate left and right homotopy inverses. This too turns out to be
-   reasonable.
-
-   We shall start with the seconnd option. We will then show how the other
-   two are related to it. *)
-
-(** An equivalence is a map whose homotopy fibers are contractible. *)
-
-Definition is_equiv {A B : Type} (e : A -> B) := forall y : B, is_contr (hfiber e y).
-
-(** [equiv A B] is the space of equivalences from [A] to [B]. It is defined
-   as a structure rather than a total space because this allows us to use
-   Coq's canonical structures. Also notice that we have a coercion of
-   an equivalence to a map.
-
-   The disadvantage of using a structure is that various theorems about
-   total spaces cannot be used directly on the structure.
-*)
-
-Structure equiv (A B : Type) := {
-  equiv_map :> A -> B ;
-  equiv_is_equiv : is_equiv equiv_map
-}.
-
-Implicit Arguments equiv_map [A B].
-Implicit Arguments equiv_is_equiv [A B].
-
-Notation "A <~> B" := (equiv A B) (at level 85).
-
-(** printing <~> $\overset{\sim}{\longrightarrow}$ *)
-=======
 Generalizable Variables A B C f g.
->>>>>>> 875cd7f9
 
 (** The identity map is an equivalence. *)
 Instance isequiv_idmap (A : Type) : IsEquiv idmap :=
@@ -72,44 +38,8 @@
   : A <~> C
   := BuildEquiv A C (compose g f) _.
 
-<<<<<<< HEAD
-Definition idequiv A : A <~> A.
-Proof.
-  exists (idmap A).
-  intros x.
-  exists (existT (fun x' => x' = x) x (idpath x)).
-  intros [x' p].
-  unfold idmap in p.
-  induction p.
-  auto.
-Defined.
-
-(** We first define the inverse map and only show that it is an
-   equivalence later on, when we are ready to do it. *)
-
-Definition inverse {A B : Type} (e : A <~> B) : (B -> A) :=
-  fun y => pr1 (pr1 (equiv_is_equiv e y)).
-
-(** printing ^-1 $^{-1}$ *)
-
-Notation "e ^-1" := (inverse e) (at level 33).
-
-(** The extracted map in the inverse direction is actually an inverse
-   (up to homotopy, of course). *)
-
-Definition inverse_is_section {A B : Type} (e : A <~> B) (y : B) : e (e^-1 y) = y :=
-  pr2 (pr1 ((equiv_is_equiv e) y)).
-
-Hint Rewrite @inverse_is_section : paths.
-
-Definition inverse_is_retraction {A B : Type} (e : A <~> B) (x : A) : e^-1 (e x) = x :=
-  !base_path (pr2 (equiv_is_equiv e (e x)) (x ; idpath (e x))).
-
-Hint Rewrite @inverse_is_retraction : paths.
-=======
 (** Anything homotopic to an equivalence is an equivalence. *)
 Section IsEquivHomotopic.
->>>>>>> 875cd7f9
 
   Context `(f : A -> B) `(g : A -> B).
   Context `{IsEquiv A B f}.
@@ -129,9 +59,8 @@
     apply cancelR, eisadj.
   Qed.
 
-  (* It's unclear to me whether this should be a declared instance.  Will it cause the unifier to spin forever searching for homotopies? 
-   MS: yes! *)
-  Instance isequiv_homotopic : IsEquiv g
+  (* It's unclear to me whether this should be a declared instance.  Will it cause the unifier to spin forever searching for homotopies? *)
+  Global Instance isequiv_homotopic : IsEquiv g
     := BuildIsEquiv _ _ g (f ^-1) sect retr adj.
 
   Definition equiv_homotopic : A <~> B
@@ -140,66 +69,8 @@
 End IsEquivHomotopic.
 
 
-<<<<<<< HEAD
-Definition free_path_source A : free_path_space A <~> A.
-Proof.
-  exists (fun p => fst (projT1 p)).
-  intros x.
-  eexists (existT _ (existT (fun (xy : A * A) => fst xy = snd xy) (x,x) (idpath x)) _).
-  intros [[[u v] p] q].
-  simpl in * |- *.
-  induction q as [a].
-  induction p as [b].
-  apply idpath.
-Defined.
-
-Definition free_path_target A : free_path_space A <~> A.
-Proof.
-  exists (fun p => snd (projT1 p)).
-  intros x.
-  eexists (existT _ (existT (fun (xy : A * A) => fst xy = snd xy) (x,x) (idpath x)) _).
-  intros [[[u v] p] q].
-  simpl in * |- *.
-  induction q as [a].
-  induction p as [b].
-  apply idpath.
-Defined.
-
-(** We have proven that every equivalence has an inverse up to
-    homotopy.  In fact, having an inverse up to homotopy is also
-    enough to characterize a map as being an equivalence.  However,
-    the data of an inverse up to homotopy is not equivalent to the
-    data in [equiv] unless we add one more piece of coherence data.
-    This is a homotopy version of the category-theoretic notion of
-    "adjoint equivalence". *)
-
-Structure adjoint_equiv A B := {
-  adj_map : A -> B ;
-  adj_adjoint : B -> A ;
-  adj_is_section : (forall y, adj_map (adj_adjoint y) = y) ;
-  adj_is_retraction : (forall x, adj_adjoint (adj_map x) = x) ;
-  adj_triangle : (forall x, map adj_map (adj_is_retraction x) = adj_is_section (adj_map x))
-}.
-
-
-(** The following property of equivalences serves to show that an
-   equivalence is an adjoint equivalences. It is a triangle identity but
-   it does not look like one since we have inserted one of the
-   homotopies. *)
-
-Definition inverse_triangle {A B : Type} (e : A <~> B) x :
-  (map e (inverse_is_retraction e x)) = (inverse_is_section e (e x)).
-Proof.
-  unfold inverse_is_retraction.
-  hott_simpl.
-  moveright_onleft.
-Defined.
-
-(** An equivalence is an adjoint equivalence and vice versa. *)
-=======
 (** The inverse of an equivalence is an equivalence. *)
 Section EquivInverse.
->>>>>>> 875cd7f9
 
   Context `{IsEquiv A B f}.
   Open Scope long_path_scope.
@@ -237,46 +108,21 @@
 
   Global Instance isequiv_inverse : IsEquiv f^-1
     := BuildIsEquiv B A f^-1 f (eissect f) (eisretr f) other_adj.
-  
 End EquivInverse.
 
 (** [Equiv A B] is a symmetric relation. *)
 Theorem equiv_inverse (A B : Type): (A <~> B) -> (B <~> A).
 Proof.
-<<<<<<< HEAD
-  intros [f g is_section is_retraction natural].
-  exists f.
-  intro y.
-  contract_hfiber (g y) (is_section y).
-  apply (@total_path _
-    (fun x => f x = y)
-    (existT _ z q)
-    (existT _ (g y) (is_section y))
-    (!is_retraction z @ (map g q))).
-  simpl.
-  path_via (!(map f (!is_retraction z @ map g q)) @ q).
-  apply transport_hfiber.
-  hott_simpl.
-  (** Here is where we use triangle. *)
-  path_via (!map f (map g q) @ is_section (f z) @ q).
-  (** Now it's just naturality of 'is_section'. *)
-  associate_right.
-  moveright_onleft.
-  rewrite <- compose_map.
-  apply opposite, homotopy_naturality_toid with (f := f o g).
-=======
   intro e.
   exists (e^-1).
   apply isequiv_inverse.
->>>>>>> 875cd7f9
 Defined.
 
 (** If [g \o f] and [f] are equivalences, so is [g]. *)
 Section EquivCancelR.
-  
-  Context `{f : A -> B}.
+
+  Context `{fe : IsEquiv A B f} `(g : B -> C).
   Context `{gfe : IsEquiv A C (compose g f)}.
-  Context `{fe : IsEquiv A B f}.
   Existing Instance fe.
   Existing Instance gfe.
 
@@ -293,9 +139,9 @@
 (** If [g \o f] and [g] are equivalences, so is [f]. *)
 Section EquivCancelL.
 
-  Context `{f : A -> B}.
+  Context `{IsEquiv B C g} `(f : A -> B).
   Context `{IsEquiv A C (compose g f)}.
-  Context `{IsEquiv B C g}.
+
   (* Same question as with isequiv_homotopic. *)
   Global Instance isequiv_cancelL : IsEquiv f
   := isequiv_homotopic (compose g^-1 (compose g f)) f
