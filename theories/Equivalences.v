(** * Equivalences -*- mode: coq; mode: visual-line -*- *)

Require Import Overture PathGroupoids.
Local Open Scope path_scope.
Local Open Scope equiv_scope.

(** We now give many ways to construct equivalences.  In each case, we define an instance of the typeclass [IsEquiv] named [isequiv_X], followed by an element of the record type [Equiv] named [equiv_X].

   Whenever we need to assume, as a hypothesis, that a certain function is an equivalence, we do it by assuming separately a function and a proof of [IsEquiv].  This is more general than assuming an inhabitant of [Equiv], since the latter has an implicit coercion and an existing instance to give us the former automatically.  Moreover, implicit generalization makes it easy to assume a function and a proof of [IsEquiv]. *)

Generalizable Variables A B C f g.

(** The identity map is an equivalence. *)
Instance isequiv_idmap (A : Type) : IsEquiv idmap :=
  BuildIsEquiv A A idmap idmap (fun _ => 1) (fun _ => 1) (fun _ => 1).

Definition equiv_idmap (A : Type) : A <~> A := BuildEquiv A A idmap _.

Instance reflexive_equiv : Reflexive Equiv := equiv_idmap.

(** The composition of equivalences is an equivalence. *)
Instance isequiv_compose `{IsEquiv A B f} `{IsEquiv B C g}
  : IsEquiv (compose g f)
  := BuildIsEquiv A C (compose g f)
    (compose f^-1 g^-1)
    (fun c => ap g (eisretr f (g^-1 c)) @ eisretr g c)
    (fun a => ap (f^-1) (eissect g (f a)) @ eissect f a)
    (fun a =>
      (whiskerL _ (eisadj g (f a))) @
      (ap_pp g _ _)^ @
      ap02 g
      ( (concat_A1p (eisretr f) (eissect g (f a)))^ @
        (ap_compose f^-1 f _ @@ eisadj f a) @
        (ap_pp f _ _)^
      ) @
      (ap_compose f g _)^
    ).

Definition equiv_compose {A B C : Type} (g : B -> C) (f : A -> B)
  `{IsEquiv B C g} `{IsEquiv A B f}
  : A <~> C
  := BuildEquiv A C (compose g f) _.

Definition equiv_compose' {A B C : Type} (g : B <~> C) (f : A <~> B)
  : A <~> C
  := equiv_compose g f.

(* The TypeClass [Transitive] has a different order of parameters than [equiv_compose].  Thus in declaring the instance we have to switch the order of arguments. *)
Instance transitive_equiv : Transitive Equiv :=
  fun _ _ _ f g => equiv_compose g f.


(** Anything homotopic to an equivalence is an equivalence. *)
Section IsEquivHomotopic.

  Context `(f : A -> B) `(g : A -> B).
  Context `{IsEquiv A B f}.
  Context (h : forall a:A, f a = g a).

  Let sect := (fun b:B => (h (f^-1 b))^ @ eisretr f b).
  Let retr := (fun a:A => (ap f^-1 (h a))^ @ eissect f a).

  (* We prove the triangle identity with rewrite tactics.  Since we lose control over the proof term that way, we make the result opaque with "Qed". *)
  Let adj (a : A) : sect (g a) = ap g (retr a).
  Proof.
    unfold sect, retr.
    rewrite ap_pp. apply moveR_Vp.
    rewrite concat_p_pp, <- concat_Ap, concat_pp_p, <- concat_Ap.
    rewrite ap_V; apply moveL_Vp.
    rewrite <- ap_compose; unfold compose; rewrite (concat_A1p (eisretr f) (h a)).
    apply whiskerR, eisadj.
  Qed.

  (* It's unclear to me whether this should be a declared instance.  Will it cause the unifier to spin forever searching for homotopies? *)
  Global Instance isequiv_homotopic : IsEquiv g
    := BuildIsEquiv _ _ g (f ^-1) sect retr adj.

  Definition equiv_homotopic : A <~> B
    := BuildEquiv _ _ g isequiv_homotopic.

End IsEquivHomotopic.


(** The inverse of an equivalence is an equivalence. *)
Section EquivInverse.

  Context `{IsEquiv A B f}.
  Open Scope long_path_scope.

  Let other_adj (b : B) : eissect f (f^-1 b) = ap f^-1 (eisretr f b).
  Proof.
    (* First we set up the mess. *)
    rewrite <- (concat_1p (eissect _ _)).
    rewrite <- (concat_Vp (ap f^-1 (eisretr f (f (f^-1 b))))).
    rewrite (whiskerR (inverse2 (ap02 f^-1 (eisadj f (f^-1 b)))) _).
    refine (whiskerL _ (concat_1p (eissect _ _))^ @ _).
    rewrite <- (concat_Vp (eissect f (f^-1 (f (f^-1 b))))).
    rewrite <- (whiskerL _ (concat_1p (eissect f (f^-1 (f (f^-1 b)))))).
    rewrite <- (concat_pV (ap f^-1 (eisretr f (f (f^-1 b))))).
    apply moveL_M1.
    repeat rewrite concat_p_pp.
    (* Now we apply lots of naturality and cancel things. *)
    rewrite <- (concat_pp_A1 (fun a => (eissect f a)^) _ _).
    rewrite (ap_compose' f f^-1).
    rewrite <- (ap_p_pp _ _ (ap f (ap f^-1 (eisretr f (f (f^-1 b))))) _).
    rewrite <- (ap_compose f^-1 f); unfold compose.
    rewrite (concat_A1p (eisretr f) _).
    rewrite ap_pp, concat_p_pp.
    rewrite (concat_pp_V _ (ap f^-1 (eisretr f (f (f^-1 b))))).
    repeat rewrite <- ap_V; rewrite <- ap_pp.
    rewrite <- (concat_pA1 (fun y => (eissect f y)^) _).
    rewrite ap_compose', <- (ap_compose f^-1 f); unfold compose.
    rewrite <- ap_p_pp.
    rewrite (concat_A1p (eisretr f) _).
    rewrite concat_p_Vp.
    rewrite <- ap_compose; unfold compose.
    rewrite (concat_pA1_p (eissect f) _).
    rewrite concat_pV_p; apply concat_Vp.
  Qed.

  Global Instance isequiv_inverse : IsEquiv f^-1
    := BuildIsEquiv B A f^-1 f (eissect f) (eisretr f) other_adj.
End EquivInverse.

(** [Equiv A B] is a symmetric relation. *)
Theorem equiv_inverse {A B : Type} : (A <~> B) -> (B <~> A).
Proof.
  intro e.
  exists (e^-1).
  apply isequiv_inverse.
Defined.

Instance symmetric_equiv : Symmetric Equiv := @equiv_inverse.


(** If [g \o f] and [f] are equivalences, so is [g]. *)
Section EquivCancelR.

  Context `{fe : IsEquiv A B f} `(g : B -> C).
  Context `{gfe : IsEquiv A C (compose g f)}.
  Existing Instance fe.
  Existing Instance gfe.

  (* Same question as with isequiv_homotopic. *)
  Global Instance isequiv_cancelR : IsEquiv g
  := isequiv_homotopic (compose (compose g f) f^-1) g
       (fun b => ap g (eisretr f b)).

  Definition equiv_cancelR : B <~> C
    := BuildEquiv _ _ g isequiv_cancelR.

End EquivCancelR.

(** If [g \o f] and [g] are equivalences, so is [f]. *)
Section EquivCancelL.

  Context `{IsEquiv B C g} `(f : A -> B).
  Context `{IsEquiv A C (compose g f)}.

  (* Same question as with isequiv_homotopic. *)
  Global Instance isequiv_cancelL : IsEquiv f
  := isequiv_homotopic (compose g^-1 (compose g f)) f
       (fun a => eissect g (f a)).

  Definition equiv_cancelL : A <~> B
    := BuildEquiv _ _ f isequiv_cancelL.

End EquivCancelL.

(** In all the above cases, we were able to directly construct all the structure of an equivalence.  However, as is evident, sometimes it is quite difficult to prove the adjoint law.

   The following adjointification theorem allows us to be lazy about this if we wish.  It says that if we have all the data of an (adjoint) equivalence except the triangle identity, then we can always obtain the triangle identity by modifying the datum [equiv_is_section] (or [equiv_is_retraction]).  The proof is the same as the standard categorical argument that any equivalence can be improved to an adjoint equivalence.

   As a stylistic matter, we try to avoid using adjointification in the library whenever possible, to preserve the homotopies specified by the user.  *)

Section Adjointify.

  Context {A B : Type} (f : A -> B) (g : B -> A).
  Context (isretr : Sect g f) (issect : Sect f g).

  (* This is the modified [eissect]. *)
  Let issect' := fun x =>
    ap g (ap f (issect x)^)  @  ap g (isretr (f x))  @  issect x.

  Let is_adjoint' (a : A) : isretr (f a) = ap f (issect' a).
  Proof.
    unfold issect'.
    apply moveR_M1.
    repeat rewrite ap_pp, concat_p_pp; rewrite <- ap_compose; unfold compose.
    rewrite (concat_pA1 (fun b => (isretr b)^) (ap f (issect a)^)).
    repeat rewrite concat_pp_p; rewrite ap_V; apply moveL_Vp; rewrite concat_p1.
    rewrite concat_p_pp, <- ap_compose; unfold compose.
    rewrite (concat_pA1 (fun b => (isretr b)^) (isretr (f a))).
    rewrite concat_pV, concat_1p; reflexivity.
  Qed.

  (** We don't make this a typeclass instance, because we want to control when we are applying it. *)
  Definition isequiv_adjointify : IsEquiv f
    := BuildIsEquiv A B f g isretr issect' is_adjoint'.

  Definition equiv_adjointify : A <~> B
    := BuildEquiv A B f isequiv_adjointify.

End Adjointify.
  
(** Several lemmas useful for rewriting. *)
Definition moveR_E `{IsEquiv A B f} (x : A) (y : B) (p : x = f^-1 y)
  : (f x = y)
  := ap f p @ eisretr f y.

Definition moveL_E `{IsEquiv A B f} (x : A) (y : B) (p : f^-1 y = x)
  : (y = f x)
  := (eisretr f y)^ @ ap f p.

(** Equivalence preserves contractibility (which of course is trivial under univalence). *)
<<<<<<< HEAD
Lemma Contr_equiv_contr `(f : A -> B) `{IsEquiv A B f} `{Contr A}
  : Contr B.
=======
Lemma contr_equiv_contr `{IsEquiv A B f} `{Contr A} : Contr B.
>>>>>>> 22733dcc
Proof.
  exists (f (center A)).
  intro y.
  apply moveR_E.
  apply contr.
Qed.

Definition contr_equiv_contr' `(f : A <~> B) `{Contr A}
  : Contr B
  := Contr_equiv_contr f.

(** Assuming function extensionality, composing with an equivalence is itself an equivalence *)

Instance isequiv_precompose `{Funext} {A B C : Type}
  (f : A -> B) `{IsEquiv A B f}
  : IsEquiv (fun g => @compose A B C g f)
  := isequiv_adjointify (fun g => @compose A B C g f)
    (fun h => @compose B A C h f^-1)
    (fun h => path_forall _ _ (fun x => ap h (eissect f x)))
    (fun g => path_forall _ _ (fun y => ap g (eisretr f y))).

Definition equiv_precompose `{Funext} {A B C : Type}
  (f : A -> B) `{IsEquiv A B f}
  : (B -> C) <~> (A -> C)
  := BuildEquiv _ _ (fun g => @compose A B C g f) _.

Definition equiv_precompose' `{Funext} {A B C : Type} (f : A <~> B)
  : (B -> C) <~> (A -> C)
  := BuildEquiv _ _ (fun g => @compose A B C g f) _.

Instance isequiv_postcompose `{Funext} {A B C : Type}
  (f : B -> C) `{IsEquiv B C f}
  : IsEquiv (fun g => @compose A B C f g)
  := isequiv_adjointify (fun g => @compose A B C f g)
    (fun h => @compose A C B f^-1 h)
    (fun h => path_forall _ _ (fun x => eisretr f (h x)))
    (fun g => path_forall _ _ (fun y => eissect f (g y))).

Definition equiv_postcompose `{Funext} {A B C : Type}
  (f : B -> C) `{IsEquiv B C f}
  : (A -> B) <~> (A -> C)
  := BuildEquiv _ _ (fun g => @compose A B C f g) _.

Definition equiv_postcompose' `{Funext} {A B C : Type} (f : B <~> C)
  : (A -> B) <~> (A -> C)
  := BuildEquiv _ _ (fun g => @compose A B C f g) _.


(** The function [equiv_rect] says that given an equivalence [f : A <~> B], and a hypothesis from [B], one may always assume that the hypothesis is in the image of [e].

In fibrational terms, if we have a fibration over [B] which has a section once pulled back along an equivalence [f : A <~> B], then it has a section over all of [B].  *)

Definition equiv_rect `{IsEquiv A B f} (P : B -> Type)
  : (forall x:A, P (f x)) -> forall y:B, P y
  := fun g y => transport P (eisretr f y) (g (f^-1 y)).

Arguments equiv_rect {A B} f {_} P _ _.

(** Using [equiv_rect], we define a handy little tactic which introduces a variable and simultaneously substitutes it along an equivalence. *)

Ltac equiv_intro E x :=
  match goal with
    | |- forall y, @?Q y =>
      refine (equiv_rect E Q _); intros x
  end.<|MERGE_RESOLUTION|>--- conflicted
+++ resolved
@@ -213,12 +213,8 @@
   := (eisretr f y)^ @ ap f p.
 
 (** Equivalence preserves contractibility (which of course is trivial under univalence). *)
-<<<<<<< HEAD
-Lemma Contr_equiv_contr `(f : A -> B) `{IsEquiv A B f} `{Contr A}
+Lemma contr_equiv_contr `(f : A -> B) `{IsEquiv A B f} `{Contr A}
   : Contr B.
-=======
-Lemma contr_equiv_contr `{IsEquiv A B f} `{Contr A} : Contr B.
->>>>>>> 22733dcc
 Proof.
   exists (f (center A)).
   intro y.
@@ -228,7 +224,7 @@
 
 Definition contr_equiv_contr' `(f : A <~> B) `{Contr A}
   : Contr B
-  := Contr_equiv_contr f.
+  := contr_equiv_contr f.
 
 (** Assuming function extensionality, composing with an equivalence is itself an equivalence *)
 
