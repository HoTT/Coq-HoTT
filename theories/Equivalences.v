(** * Equivalences -*- mode: coq; mode: visual-line -*- *)

Require Import Overture PathGroupoids.
Local Open Scope path_scope.
Local Open Scope equiv_scope.

(** We now give many ways to construct equivalences.  In each case, we define an instance of the typeclass [IsEquiv] named [isequiv_X], followed by an element of the record type [Equiv] named [equiv_X].

   Whenever we need to assume, as a hypothesis, that a certain function is an equivalence, we do it by assuming separately a function and a proof of [IsEquiv].  This is more general than assuming an inhabitant of [Equiv], since the latter has an implicit coercion and an existing instance to give us the former automatically.  Moreover, implicit generalization makes it easy to assume a function and a proof of [IsEquiv]. *)

Generalizable Variables A B C f g.

(** The identity map is an equivalence. *)
Instance isequiv_idmap (A : Type) : IsEquiv idmap :=
  BuildIsEquiv A A idmap idmap (fun _ => 1) (fun _ => 1) (fun _ => 1).

Definition equiv_idmap (A : Type) : A <~> A := BuildEquiv A A idmap _.

Instance reflexive_equiv : Reflexive Equiv := equiv_idmap.

(** The composition of equivalences is an equivalence. *)
Instance isequiv_compose `{IsEquiv A B f} `{IsEquiv B C g}
  : IsEquiv (compose g f)
  := BuildIsEquiv A C (compose g f)
    (compose f^-1 g^-1)
    (fun c => ap g (eisretr f (g^-1 c)) @ eisretr g c)
    (fun a => ap (f^-1) (eissect g (f a)) @ eissect f a)
    (fun a =>
      (whiskerL _ (eisadj g (f a))) @
      (ap_pp g _ _)^ @
      ap02 g
      ( (concat_A1p (eisretr f) (eissect g (f a)))^ @
        (ap_compose f^-1 f _ @@ eisadj f a) @
        (ap_pp f _ _)^
      ) @
      (ap_compose f g _)^
    ).

Definition equiv_compose {A B C : Type} (g : B -> C) (f : A -> B)
  `{IsEquiv B C g} `{IsEquiv A B f}
  : A <~> C
  := BuildEquiv A C (compose g f) _.

Definition equiv_compose' {A B C : Type} (g : B <~> C) (f : A <~> B)
  : A <~> C
  := equiv_compose g f.

(* The TypeClass [Transitive] has a different order of parameters than [equiv_compose].  Thus in declaring the instance we have to switch the order of arguments. *)
Instance transitive_equiv : Transitive Equiv :=
  fun _ _ _ f g => equiv_compose g f.


(** Anything homotopic to an equivalence is an equivalence. *)
Section IsEquivHomotopic.

  Context `(f : A -> B) `(g : A -> B).
  Context `{IsEquiv A B f}.
  Context (h : forall a:A, f a = g a).

  Let sect := (fun b:B => (h (f^-1 b))^ @ eisretr f b).
  Let retr := (fun a:A => (ap f^-1 (h a))^ @ eissect f a).

  (* We prove the triangle identity with rewrite tactics.  Since we lose control over the proof term that way, we make the result opaque with "Qed". *)
  Let adj (a : A) : sect (g a) = ap g (retr a).
  Proof.
    unfold sect, retr.
    rewrite ap_pp. apply moveR_Vp.
    rewrite concat_p_pp, <- concat_Ap, concat_pp_p, <- concat_Ap.
    rewrite ap_V; apply moveL_Vp.
    rewrite <- ap_compose; unfold compose; rewrite (concat_A1p (eisretr f) (h a)).
    apply whiskerR, eisadj.
  Qed.

  (* It's unclear to me whether this should be a declared instance.  Will it cause the unifier to spin forever searching for homotopies? *)
  Global Instance isequiv_homotopic : IsEquiv g
    := BuildIsEquiv _ _ g (f ^-1) sect retr adj.

  Definition equiv_homotopic : A <~> B
    := BuildEquiv _ _ g isequiv_homotopic.

End IsEquivHomotopic.


(** The inverse of an equivalence is an equivalence. *)
Section EquivInverse.

  Context `{IsEquiv A B f}.
  Open Scope long_path_scope.

  Let other_adj (b : B) : eissect f (f^-1 b) = ap f^-1 (eisretr f b).
  Proof.
    (* First we set up the mess. *)
    rewrite <- (concat_1p (eissect _ _)).
    rewrite <- (concat_Vp (ap f^-1 (eisretr f (f (f^-1 b))))).
    rewrite (whiskerR (inverse2 (ap02 f^-1 (eisadj f (f^-1 b)))) _).
    refine (whiskerL _ (concat_1p (eissect _ _))^ @ _).
    rewrite <- (concat_Vp (eissect f (f^-1 (f (f^-1 b))))).
    rewrite <- (whiskerL _ (concat_1p (eissect f (f^-1 (f (f^-1 b)))))).
    rewrite <- (concat_pV (ap f^-1 (eisretr f (f (f^-1 b))))).
    apply moveL_M1.
    repeat rewrite concat_p_pp.
    (* Now we apply lots of naturality and cancel things. *)
    rewrite <- (concat_pp_A1 (fun a => (eissect f a)^) _ _).
    rewrite (ap_compose' f f^-1).
    rewrite <- (ap_p_pp _ _ (ap f (ap f^-1 (eisretr f (f (f^-1 b))))) _).
    rewrite <- (ap_compose f^-1 f); unfold compose.
    rewrite (concat_A1p (eisretr f) _).
    rewrite ap_pp, concat_p_pp.
    rewrite (concat_pp_V _ (ap f^-1 (eisretr f (f (f^-1 b))))).
    repeat rewrite <- ap_V; rewrite <- ap_pp.
    rewrite <- (concat_pA1 (fun y => (eissect f y)^) _).
    rewrite ap_compose', <- (ap_compose f^-1 f); unfold compose.
    rewrite <- ap_p_pp.
    rewrite (concat_A1p (eisretr f) _).
    rewrite concat_p_Vp.
    rewrite <- ap_compose; unfold compose.
    rewrite (concat_pA1_p (eissect f) _).
    rewrite concat_pV_p; apply concat_Vp.
  Qed.

  Global Instance isequiv_inverse : IsEquiv f^-1
    := BuildIsEquiv B A f^-1 f (eissect f) (eisretr f) other_adj.
End EquivInverse.

(** [Equiv A B] is a symmetric relation. *)
Theorem equiv_inverse {A B : Type} : (A <~> B) -> (B <~> A).
Proof.
  intro e.
  exists (e^-1).
  apply isequiv_inverse.
Defined.

<<<<<<< HEAD
Instance Symmetric_equiv : Symmetric Equiv := @equiv_inverse.
=======
Instance symmetric_equiv : Symmetric Equiv := equiv_inverse.
>>>>>>> 7b33ef82


(** If [g \o f] and [f] are equivalences, so is [g]. *)
Section EquivCancelR.

  Context `{fe : IsEquiv A B f} `(g : B -> C).
  Context `{gfe : IsEquiv A C (compose g f)}.
  Existing Instance fe.
  Existing Instance gfe.

  (* Same question as with isequiv_homotopic. *)
  Global Instance isequiv_cancelR : IsEquiv g
  := isequiv_homotopic (compose (compose g f) f^-1) g
       (fun b => ap g (eisretr f b)).

  Definition equiv_cancelR : B <~> C
    := BuildEquiv _ _ g isequiv_cancelR.

End EquivCancelR.

(** If [g \o f] and [g] are equivalences, so is [f]. *)
Section EquivCancelL.

  Context `{IsEquiv B C g} `(f : A -> B).
  Context `{IsEquiv A C (compose g f)}.

  (* Same question as with isequiv_homotopic. *)
  Global Instance isequiv_cancelL : IsEquiv f
  := isequiv_homotopic (compose g^-1 (compose g f)) f
       (fun a => eissect g (f a)).

  Definition equiv_cancelL : A <~> B
    := BuildEquiv _ _ f isequiv_cancelL.

End EquivCancelL.

(** In all the above cases, we were able to directly construct all the structure of an equivalence.  However, as is evident, sometimes it is quite difficult to prove the adjoint law.

   The following adjointification theorem allows us to be lazy about this if we wish.  It says that if we have all the data of an (adjoint) equivalence except the triangle identity, then we can always obtain the triangle identity by modifying the datum [equiv_is_section] (or [equiv_is_retraction]).  The proof is the same as the standard categorical argument that any equivalence can be improved to an adjoint equivalence.

   As a stylistic matter, we try to avoid using adjointification in the library whenever possible, to preserve the homotopies specified by the user.  *)

Section Adjointify.

  Context {A B : Type} (f : A -> B) (g : B -> A).
  Context (isretr : Sect g f) (issect : Sect f g).

  (* This is the modified [eissect]. *)
  Let issect' := fun x =>
    ap g (ap f (issect x)^)  @  ap g (isretr (f x))  @  issect x.

  Let is_adjoint' (a : A) : isretr (f a) = ap f (issect' a).
  Proof.
    unfold issect'.
    apply moveR_M1.
    repeat rewrite ap_pp, concat_p_pp; rewrite <- ap_compose; unfold compose.
    rewrite (concat_pA1 (fun b => (isretr b)^) (ap f (issect a)^)).
    repeat rewrite concat_pp_p; rewrite ap_V; apply moveL_Vp; rewrite concat_p1.
    rewrite concat_p_pp, <- ap_compose; unfold compose.
    rewrite (concat_pA1 (fun b => (isretr b)^) (isretr (f a))).
    rewrite concat_pV, concat_1p; reflexivity.
  Qed.

  (** We don't make this a typeclass instance, because we want to control when we are applying it. *)
  Definition isequiv_adjointify : IsEquiv f
    := BuildIsEquiv A B f g isretr issect' is_adjoint'.

  Definition equiv_adjointify : A <~> B
    := BuildEquiv A B f isequiv_adjointify.

End Adjointify.
  
(** Several lemmas useful for rewriting. *)
Definition moveR_E `{IsEquiv A B f} (x : A) (y : B) (p : x = f^-1 y)
  : (f x = y)
  := ap f p @ eisretr f y.

Definition moveL_E `{IsEquiv A B f} (x : A) (y : B) (p : f^-1 y = x)
  : (y = f x)
  := (eisretr f y)^ @ ap f p.

(** Equivalence preserves contractibility (which of course is trivial under univalence). *)
Lemma Contr_equiv_contr `{IsEquiv A B f} `{Contr A} : Contr B.
Proof.
  exists (f (center A)).
  intro y.
  apply moveR_E.
  apply contr.
Qed.

(** Assuming function extensionality, composing with an equivalence is itself an equivalence *)

Instance isequiv_precompose `{Funext} {A B C : Type}
  (f : A -> B) `{IsEquiv A B f}
  : IsEquiv (fun g => @compose A B C g f)
  := isequiv_adjointify (fun g => @compose A B C g f)
    (fun h => @compose B A C h f^-1)
    (fun h => path_forall _ _ (fun x => ap h (eissect f x)))
    (fun g => path_forall _ _ (fun y => ap g (eisretr f y))).

Definition equiv_precompose `{Funext} {A B C : Type}
  (f : A -> B) `{IsEquiv A B f}
  : (B -> C) <~> (A -> C)
  := BuildEquiv _ _ (fun g => @compose A B C g f) _.

Definition equiv_precompose' `{Funext} {A B C : Type} (f : A <~> B)
  : (B -> C) <~> (A -> C)
  := BuildEquiv _ _ (fun g => @compose A B C g f) _.

Instance isequiv_postcompose `{Funext} {A B C : Type}
  (f : B -> C) `{IsEquiv B C f}
  : IsEquiv (fun g => @compose A B C f g)
  := isequiv_adjointify (fun g => @compose A B C f g)
    (fun h => @compose A C B f^-1 h)
    (fun h => path_forall _ _ (fun x => eisretr f (h x)))
    (fun g => path_forall _ _ (fun y => eissect f (g y))).

Definition equiv_postcompose `{Funext} {A B C : Type}
  (f : B -> C) `{IsEquiv B C f}
  : (A -> B) <~> (A -> C)
  := BuildEquiv _ _ (fun g => @compose A B C f g) _.

Definition equiv_postcompose' `{Funext} {A B C : Type} (f : B <~> C)
  : (A -> B) <~> (A -> C)
  := BuildEquiv _ _ (fun g => @compose A B C f g) _.

(** The function [equiv_rect] says that given an equivalence [f : A <~> B], and a hypothesis from [B], one may always assume that the hypothesis is in the image of [e].

In fibrational terms, if we have a fibration over [B] which has a section once pulled back along an equivalence [f : A <~> B], then it has a section over all of [B].  *)

Definition equiv_rect `{IsEquiv A B f} (P : B -> Type)
  : (forall x:A, P (f x)) -> forall y:B, P y
  := fun g y => transport P (eisretr f y) (g (f^-1 y)).

Arguments equiv_rect {A B} f {_} P _ _.

(** Using [equiv_rect], we define a handy little tactic which introduces a variable and simultaneously substitutes it along an equivalence. *)

Ltac equiv_intro E x :=
  match goal with
    | |- forall y, @?Q y =>
      refine (equiv_rect E Q _); intros x
  end.<|MERGE_RESOLUTION|>--- conflicted
+++ resolved
@@ -130,11 +130,7 @@
   apply isequiv_inverse.
 Defined.
 
-<<<<<<< HEAD
-Instance Symmetric_equiv : Symmetric Equiv := @equiv_inverse.
-=======
-Instance symmetric_equiv : Symmetric Equiv := equiv_inverse.
->>>>>>> 7b33ef82
+Instance symmetric_equiv : Symmetric Equiv := @equiv_inverse.
 
 
 (** If [g \o f] and [f] are equivalences, so is [g]. *)
