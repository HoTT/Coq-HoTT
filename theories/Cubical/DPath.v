Require Import Basics.
Require Import Types.

Declare Scope dpath_scope.
Delimit Scope dpath_scope with dpath.

Local Open Scope dpath_scope.

Definition DPath {A} (P : A -> Type) {a0 a1} (p : a0 = a1)
  (b0 : P a0) (b1 : P a1) : Type.
Proof.
  destruct p.
  exact (b0 = b1).
Defined.

(* This allows DPaths to collapse to paths under cbn *)
Arguments DPath _ / _ _ _ : simpl nomatch.

(* Here is an alternative definition of DPath, for now the original suffices *)
(* Definition DPath {A} (P : A -> Type) {a0 a1} (p : a0 = a1)
  (b0 : P a0) (b1 : P a1) := transport P p b0 = b1.  *)

(* We can prove they are equivalent anyway *)
Definition dp_path_transport {A : Type} {P : A -> Type}
           {a0 a1 : A} {p : a0 = a1} {b0 : P a0} {b1 : P a1}
  : transport P p b0 = b1 <~> DPath P p b0 b1.
Proof.
  by destruct p.
Defined.

Global Instance istrunc_dp {A : Type} {P : A -> Type} {n : trunc_index}
 {a0 a1} {p : a0 = a1} {b0 : P a0} {b1 : P a1} `{IsTrunc n.+1 (P a0)}
  `{IsTrunc n.+1 (P a1)} : IsTrunc n (DPath P p b0 b1).
Proof.
  refine (trunc_equiv' _ dp_path_transport).
Defined.

Definition dp_ishprop {A : Type} (P : A -> Type) {a0 a1} {p : a0 = a1}
  {b0 : P a0} {b1 : P a1} `{IsHProp (P a0)} `{IsHProp (P a1)}
  : DPath P p b0 b1.
Proof.
  apply dp_path_transport, path_ishprop.
Defined.

(* Here is a notation for DPaths that can make it easier to use *)
<<<<<<< HEAD
Notation "x =[ q ] y" := (DPath (fun t => DPath _ t _ _) q x y) : dpath_scope.
=======
Notation "x =[ q ] y" := (DPath (fun t => DPath _ t _ _) q x y) (at level 25)
  : dpath_scope.
>>>>>>> 194157e5

(* We have reflexivity for DPaths, this helps coq guess later *)
Definition dp_id {A} {P : A -> Type} {a : A} {x : P a} : DPath P 1 x x := 1%path.

(* Althought 1%dpath is definitionally 1%path, coq cannot guess this so it helps
   to have 1 be a dpath before hand. *)
Notation "1" := dp_id : dpath_scope.

(* DPath induction *)
Definition DPath_ind (A : Type) (P : A -> Type) (P0 : forall (a0 a1 : A)
  (p : a0 = a1) (b0 : P a0) (b1 : P a1), DPath P p b0 b1 -> Type)
  : (forall (x : A) (y : P x), P0 x x 1%path y y 1) ->
    forall (a0 a1 : A) (p : a0 = a1) (b0 : P a0) (b1 : P a1)
    (d : DPath P p b0 b1), P0 a0 a1 p b0 b1 d.
Proof.
  intros X a0 a1 [] b0 b1 []; apply X.
Defined.

(* DPath version of apD *)
Definition dp_apD {A P} (f : forall a, P a) {a0 a1 : A}
  (p : a0 = a1) : DPath P p (f a0) (f a1).
Proof.
  by destruct p.
Defined.

(* which corresponds to ordinary apD *)
Definition dp_path_transport_apD {A P} (f : forall a, P a) {a0 a1 : A} (p : a0 = a1)
  : dp_path_transport (apD f p) = dp_apD f p.
Proof.
  by destruct p.
Defined.

(* A DPath over a constant family is just a path *)
Definition dp_const {A C} {a0 a1 : A} {p : a0 = a1} {x y}
  : (x = y) <~> DPath (fun _ => C) p x y.
Proof.
  by destruct p.
Defined.

(* dp_apD of a non-dependent map is just a constant DPath *)
Definition dp_apD_const {A B} (f : A -> B) {a0 a1 : A}
  (p : a0 = a1) : dp_apD f p = dp_const (ap f p).
Proof.
  by destruct p.
Defined.

(* An alternate version useful for proving recursion computation rules from induction ones *)
Definition dp_apD_const' {A B : Type} {f : A -> B} {a0 a1 : A}
  {p : a0 = a1} : dp_const^-1 (dp_apD f p) = ap f p.
Proof.
  apply moveR_equiv_V.
  apply dp_apD_const.
Defined.

(* Concatenation of dependent paths *)
Definition dp_concat {A} {P : A -> Type} {a0 a1 a2}
  {p : a0 = a1} {q : a1 = a2} {b0 : P a0} {b1 : P a1} {b2 : P a2}
  : DPath P p b0 b1 -> DPath P q b1 b2 -> DPath P (p @ q) b0 b2.
Proof.
  destruct p, q.
  exact concat.
Defined.

Notation "x '@D' y" := (dp_concat x y) (at level 20) : dpath_scope.

(* Concatenation of dependent paths with non-dependent paths *)
Definition dp_concat_r {A} {P : A -> Type} {a0 a1}
  {p : a0 = a1} {b0 : P a0} {b1 b2 : P a1}
  : DPath P p b0 b1 -> (b1 = b2) -> DPath P p b0 b2.
Proof.
  destruct p; exact concat.
Defined.

Notation "x '@Dr' y" := (dp_concat_r x y) (at level 20) : dpath_scope.

Definition dp_concat_l {A} {P : A -> Type} {a1 a2}
  {q : a1 = a2} {b0 b1 : P a1} {b2 : P a2}
  : (b0 = b1) -> DPath P q b1 b2 -> DPath P q b0 b2.
Proof.
  destruct q; exact concat.
Defined.

Notation "x '@Dl' y" := (dp_concat_l x y) (at level 20) : dpath_scope.

(* Inverse of dependent paths *)
Definition dp_inverse {A} {P : A -> Type} {a0 a1} {p : a0 = a1}
  {b0 : P a0} {b1 : P a1} : DPath P p b0 b1 -> DPath P p^ b1 b0.
Proof.
  destruct p.
  exact inverse.
Defined.

(* TODO: Is level correct? *)
Notation "x '^D'" := (dp_inverse x) (at level 3) : dpath_scope.

(* dp_apD distributes over concatenation *)
Definition dp_apD_pp (A : Type) (P : A -> Type) (f : forall a, P a)
  {a0 a1 a2 : A} (p : a0 = a1) (q : a1 = a2)
  : dp_apD f (p @ q) = (dp_apD f p) @D (dp_apD f q).
Proof.
  by destruct p, q.
Defined.

(* dp_apD respects inverses *)
Definition dp_apD_V (A : Type) (P : A -> Type) (f : forall a, P a)
  {a0 a1 : A} (p : a0 = a1) : dp_apD f p^ = (dp_apD f p)^D.
Proof.
  by destruct p.
Defined.

(* dp_const preserves concatenation *)
Definition dp_const_pp {A B : Type} {a0 a1 a2 : A}
  {p : a0 = a1} {q : a1 = a2} {x y z : B} (r : x = y) (s : y = z)
  : dp_const (p:=p @ q) (r @ s) = (dp_const (p:=p) r) @D (dp_const (p:=q) s).
Proof.
  by destruct p,q.
Defined.

Section DGroupoid.

  Context {A} {P : A -> Type} {a0 a1} {p : a0 = a1}
    {b0 : P a0} {b1 : P a1} {dp : DPath P p b0 b1}.

  Definition dp_concat_p1 : (dp @D 1) =[concat_p1 _] dp.
  Proof.
    destruct p.
    apply concat_p1.
  Defined.

  Definition dp_concat_1p : (1 @D dp) =[concat_1p _] dp.
  Proof.
    destruct p.
    apply concat_1p.
  Defined.

  Definition dp_concat_Vp : dp^D @D dp =[concat_Vp _] 1.
  Proof.
    destruct p.
    apply concat_Vp.
  Defined.

  Definition dp_concat_pV : dp @D (dp^D) =[concat_pV _] 1.
  Proof.
    destruct p.
    apply concat_pV.
  Defined.

  Section Concat.

    Context {a2 a3} {q : a1 = a2} {r : a2 = a3}
       {b2 : P a2} {b3 : P a3}
       (dq : DPath P q b1 b2) (dr : DPath P  r b2 b3).

    Definition dp_concat_pp_p
      : ((dp @D dq) @D dr) =[concat_pp_p _ _ _] (dp @D (dq @D dr)).
    Proof.
      destruct p, q, r.
      apply concat_pp_p.
    Defined.

    Definition dp_concat_p_pp
      : (dp @D (dq @D dr)) =[concat_p_pp _ _ _] ((dp @D dq) @D dr).
    Proof.
      destruct p, q, r.
      apply concat_p_pp.
    Defined.

  End Concat.

End DGroupoid.

(* Dependent paths over paths *)
(* These can be found under names such as dp_paths_l akin to transport_paths_l *)

Definition dp_paths_l {A : Type} {x1 x2 y : A} (p : x1 = x2) (q : x1 = y) r
  : p^ @ q = r <~> DPath (fun x => x = y) p q r.
Proof.
  refine (equiv_composeR' _ (Build_Equiv _ _ dp_path_transport _)).
  apply equiv_concat_l, transport_paths_l.
Defined.

Definition dp_paths_r {A : Type} {x y1 y2 : A} (p : y1 = y2) (q : x = y1) r
  :  q @ p = r <~> DPath (fun y => x = y) p q r.
Proof.
  refine (equiv_composeR' _ (Build_Equiv _ _ dp_path_transport _)).
  apply equiv_concat_l, transport_paths_r.
Defined.

Definition dp_paths_lr {A : Type} {x1 x2 : A} (p : x1 = x2) (q : x1 = x1) r
  : (p^ @ q) @ p = r <~> DPath (fun x : A => x = x) p q r.
Proof.
  srefine (equiv_composeR' _ (Build_Equiv _ _ dp_path_transport _)).
  apply equiv_concat_l, transport_paths_lr.
Defined.

Definition dp_paths_Fl {A B} {f : A -> B} {x1 x2 : A} {y : B} (p : x1 = x2)
  (q : f x1 = y) r :  (ap f p)^ @ q = r <~> DPath (fun x => f x = y) p q r.
Proof.
  srefine (equiv_composeR' _ (Build_Equiv _ _ dp_path_transport _)).
  apply equiv_concat_l, transport_paths_Fl.
Defined.

Definition dp_paths_Fr {A B} {g : A -> B} {y1 y2 : A} {x : B} (p : y1 = y2)
  (q : x = g y1) r :  q @ ap g p = r <~> DPath (fun y : A => x = g y) p q r.
Proof.
  srefine (equiv_composeR' _ (Build_Equiv _ _ dp_path_transport _)).
  apply equiv_concat_l, transport_paths_Fr.
Defined.

Definition dp_paths_FFlr {A B} {f : A -> B} {g : B -> A} {x1 x2 : A}
  (p : x1 = x2) (q : g (f x1) = x1) r
  : ((ap g (ap f p))^ @ q) @ p = r <~> DPath (fun x : A => g (f x) = x) p q r.
Proof.
  refine (equiv_composeR' _ (Build_Equiv _ _ dp_path_transport _)).
  apply equiv_concat_l, transport_paths_FFlr.
Defined.

Definition dp_paths_FlFr {A B} {f g : A -> B} {x1 x2 : A} (p : x1 = x2)
  (q : f x1 = g x1) r
  : ((ap f p)^ @ q) @ ap g p = r <~> DPath (fun x : A => f x = g x) p q r.
Proof.
  srefine (equiv_composeR' _ (Build_Equiv _ _ dp_path_transport _)).
  apply equiv_concat_l, transport_paths_FlFr.
Defined.

Definition dp_paths_lFFr {A B} {f : A -> B} {g : B -> A} {x1 x2 : A} 
  (p : x1 = x2) (q : x1 = g (f x1)) r
  :  (p^ @ q) @ ap g (ap f p) = r <~> DPath (fun x : A => x = g (f x)) p q r.
Proof.
  srefine (equiv_composeR' _ (Build_Equiv _ _ dp_path_transport _)).
  apply equiv_concat_l, transport_paths_lFFr.
Defined.

Definition dp_paths_FlFr_D {A B} (f g : forall a : A, B a) 
  {x1 x2 : A} (p : x1 = x2) (q : f x1 = g x1) (r : f x2 = g x2)
  : ((apD f p)^ @ ap (transport B p) q) @ apD g p = r
    <~> DPath (fun x : A => f x = g x) p q r.
Proof.
  srefine (equiv_composeR' _ (Build_Equiv _ _ dp_path_transport _)).
  apply equiv_concat_l, transport_paths_FlFr_D.
Defined.

Definition dp_compose' {A B} (f : A -> B) (P : B -> Type) {x y : A}
  {p : x = y} {q : f x = f y} (r : ap f p = q) {u : P (f x)} {v : P (f y)}
  : DPath (fun x => P (f x)) p u v <~> DPath P q u v.
Proof.
  by destruct r, p.
Defined.

Definition dp_compose {A B} (f : A -> B) (P : B -> Type) {x y : A}
  (p : x = y) {u : P (f x)} {v : P (f y)}
  : DPath (fun x => P (f x)) p u v <~> DPath P (ap f p) u v
  := dp_compose' f P (idpath (ap f p)).

Definition dp_apD_compose' {A B : Type} (f : A -> B) (P : B -> Type)
           {x y : A} {p : x = y} {q : f x = f y} (r : ap f p = q) (g : forall b:B, P b)
  : dp_apD (g o f) p = (dp_compose' f P r)^-1 (dp_apD g q).
Proof.
  by destruct r, p.
Defined.

Definition dp_apD_compose {A B : Type} (f : A -> B) (P : B -> Type)
           {x y : A} (p : x = y) (g : forall b:B, P b)
  : dp_apD (g o f) p = (dp_compose f P p)^-1 (dp_apD g (ap f p))
  := dp_apD_compose' f P (idpath (ap f p)) g.


(* Type constructors *)

(* Many of these lemmas exist already for transports but we prove them for
   DPaths anyway. If we change the definition of DPath to the transport,
   then these will no longer be needed. It is however, far more readable
   to keep such lemmas seperate, since it is difficult to otherwise search
   for a DPath lemma if they are all written using transports. *)

(** A version of [equiv_path_sigma] for [DPath]s *)
Definition path_sigma_dp {A P} {x x' : A} {y : P x} {y' : P x'}
  : {p : x = x' & DPath P p y y'} <~> (x; y) = (x'; y').
Proof.
  refine (equiv_path_sigma _ _ _ oE _).
  apply equiv_functor_sigma_id.
  intro p.
  symmetry.
  apply dp_path_transport.
Defined.

Definition ap_pr1_path_sigma_dp {A : Type} {P : A -> Type}
  {x x' : A} {y : P x} {y' : P x'} (p : x = x') (q : DPath P p y y')
  : ap pr1 (path_sigma_dp (p; q)) = p.
Proof.
  apply ap_pr1_path_sigma.
Defined.

(* DPath over a forall *)
Definition dp_forall `{Funext} {A : Type} {B : A -> Type} {C : sig B -> Type}
  {a1 a2 : A} {p : a1 = a2} {f : forall x, C (a1; x)} {g : forall x, C (a2; x)}
  : (forall (x : B a1) (y : B a2) (q : DPath B p x y),
    DPath C (path_sigma_dp (p; q)) (f x) (g y))
    <~> DPath (fun a => forall x, C (a; x)) p f g.
Proof.
  symmetry.
  destruct p; cbn.
  refine (equiv_compose' _ (equiv_apD10 _ _ _)).
  apply equiv_functor_forall_id.
  intro a.
  srapply equiv_adjointify.
  + by intros ? ? [].
  + intro F; exact (F a 1).
  + repeat (intro; apply path_forall).
    by intros [].
  + by intro.
Defined.

(* DPath over an arrow *)
Definition dp_arrow `{Funext} {A : Type} {B C : A -> Type}
  {a1 a2 : A} {p : a1 = a2} {f :  B a1 -> C a1} {g : B a2 -> C a2}
  : (forall x, DPath C p (f x) (g (p # x)))
    <~> DPath (fun x => B x -> C x) p f g.
Proof.
  destruct p.
  apply equiv_path_forall.
Defined.

(* Restricted version allowing us to pull the domain of a forall out *)
Definition dp_forall_domain `{Funext} {D : Type} {A : Type} {B : D -> A -> Type}
  {t1 t2 : D} {d : t1 = t2} {f : forall x, B t1 x} {g : forall x, B t2 x}
  : (forall x, DPath (fun t => B t x) d (f x) (g x))
   <~> DPath (fun t => forall x, B t x) d f g.
Proof.
  destruct d.
  apply equiv_path_forall.
Defined.

Definition dp_sigma {A : Type} {B : A -> Type}
  {C : sig B -> Type} {x1 x2 : A} {p : x1 = x2}
  (y1 : { y : B x1 & C (x1; y) }) (y2 : { y : B x2 & C (x2; y) })
  : {n : DPath B p y1.1 y2.1 & DPath C (path_sigma_dp (p; n)) y1.2 y2.2}
    <~> DPath (fun x => { y : B x & C (x; y) }) p y1 y2.
Proof.
  destruct p.
  refine (path_sigma_dp oE _).
  apply equiv_functor_sigma_id.
  cbn; intro q.
  destruct y1 as [y11 y12], y2 as [y21 y22].
  cbn in *.
  by destruct q.
Defined.

(* Useful for turning computation rules of HITs written with transports to
   ones written with DPaths. *)
Definition dp_apD_path_transport {A P} (f : forall a : A, P a)
  {a0 a1 : A} (p : a0 = a1) l
  : apD f p = dp_path_transport^-1 l -> dp_apD f p = l.
Proof.
  by destruct p.
Defined.
<|MERGE_RESOLUTION|>--- conflicted
+++ resolved
@@ -43,12 +43,7 @@
 Defined.
 
 (* Here is a notation for DPaths that can make it easier to use *)
-<<<<<<< HEAD
 Notation "x =[ q ] y" := (DPath (fun t => DPath _ t _ _) q x y) : dpath_scope.
-=======
-Notation "x =[ q ] y" := (DPath (fun t => DPath _ t _ _) q x y) (at level 25)
-  : dpath_scope.
->>>>>>> 194157e5
 
 (* We have reflexivity for DPaths, this helps coq guess later *)
 Definition dp_id {A} {P : A -> Type} {a : A} {x : P a} : DPath P 1 x x := 1%path.
