(** * HPropositions *)

Require Import Overture Contractible Equivalences Trunc.
Require Import types.Forall types.Sigma types.Record.
Local Open Scope equiv_scope.
Local Open Scope path_scope.

(** ** Facts about [IsHProp] *)

(** Maybe this should go to a separate file? *)

Generalizable Variables A B.

(** An inhabited proposition is contractible.
   This is not an [Instance] because it causes infinite loops.
   *)
Lemma Contr_inhabited_HProp (A : Type) `{H : IsHProp A} (x : A)
  : Contr A.
Proof.
  exists x.
  intro y.
  simpl in H.
  apply center, H.
Defined.

(** If inhabitation implies contractibility, then we have an h-proposition. *)
Instance hprop_inhabited_contr (A : Type) : (A -> Contr A) -> IsHProp A.
Proof.
  intro H.
  intros x y.
  pose (C := H x).
  apply contr_paths_contr.
Defined.

(** If a type is contractible, then so is its type of contractions.
    Using [issig_contr] and the [equiv_intro] tactic, we can transfer this to the equivalent problem of contractibility of a certain Sigma-type, in which case we can apply the general path-construction functions. *)
Instance contr_contr `{Funext} (A : Type)
  : Contr A -> Contr (Contr A).
Proof.
  intros c; exists c; generalize c.
  equiv_intro (issig_contr A) c'.
  equiv_intro (issig_contr A) d'.
  refine (ap _ _).
  refine (path_sigma _ _ _ ((contr (c'.1))^ @ contr (d'.1)) _).
  refine (path_forall _ _ _); intros x.
  apply path2_contr.
Qed.

(** This provides the base case in a proof that truncatedness is a proposition. *)
Instance hprop_trunc `{Funext} (n : trunc_index) (A : Type)
  : IsHProp (IsTrunc n A).
Proof.
  apply hprop_inhabited_contr.
  revert A.
  induction n as [| n I]; unfold IsTrunc; simpl.
  - intros A ?.
    exact _.
  - intros A AH1.
    exists AH1.
    intro AH2.
    apply path_forall; intro x.
    apply path_forall; intro y.
    apply @path_contr.
    apply I, AH1.
Qed.

(** Chracterization of [IsHProp] in terms of all points being connected by paths. *)

Theorem allpath_HProp `{H : IsHProp A} : forall x y : A, x = y.
Proof.
  apply H.
Defined.

Theorem HProp_allpath (A : Type) : (forall (x y : A), x = y) -> IsHProp A.
  intros H x y.
  pose (C := BuildContr A x (H x)).
  apply contr_paths_contr.
Defined.

Theorem Equiv_HProp_allpath `{Funext} (A : Type)
  : IsHProp A <~> (forall (x y : A), x = y).
Proof.
  apply (equiv_adjointify (@allpath_HProp A) (@HProp_allpath A));
  (* The proofs of the two homotopies making up this equivalence are almost identical.  First we start with a thing [f]. *)
    intro f;
  (* Then we apply funext a couple of times *)
    apply path_forall; intro x;
    apply path_forall; intro y;
  (* Now we conclude that [A] is contractible *)
    try pose (C := BuildContr A x (f x));
    try pose (D := Contr_inhabited_HProp A x);
  (* And conclude because we have a path in a contractible space. *)
    apply path_contr.
Defined.

(** Two propositions are equivalent as soon as there are maps in both
   directions. *)

Definition equiv_iff_prop `{IsHProp A} `{IsHProp B}
  : (A -> B) -> (B -> A) -> (A <~> B).
Proof.
  intros f g.
  apply (equiv_adjointify f g);
    intros ?; apply allpath_HProp.
Defined.


(** [IsHProp] is closed under [forall].  This should really be a theorem in types/Forall that all truncation levels are closed under [forall]. *)
  
Instance hprop_forall `{E : Funext} (A : Type) (P : A -> Type) :
  (forall x, IsHProp (P x)) -> IsHProp (forall x, P x).
Proof.
  intro.
  apply HProp_allpath.
  intros f g.
  apply path_forall; intro.
  apply allpath_HProp.
Defined.


(* Being a contractible space is a proposition. *)

Instance hprop_contr `{Funext} (A : Type) : IsHProp (Contr A).
Proof.
  apply hprop_inhabited_contr.
  intro cA.
  exact _.
Defined.

<<<<<<< HEAD
=======



(** Being an equivalence is a prop. *)
(* Should we need the record tactics?
Instance hprop_isequiv (X Y : Type) (f: X -> Y) : IsHProp (IsEquiv f).
Proof. 
  apply hprop_forall. intros y.
  apply iscontr_isprop.
Defined.
*)
(*

>>>>>>> 7b33ef82
(** Here is an alternate characterization of propositions. *)
(* ? *)
Instance HProp_HProp `{Funext} A: HProp (HProp A) :=  HProp_trunc trunc_minus_one A.

Notation IsContr := (Trunc minus_two).
Notation IsHProp := (Trunc trunc_minus_one).
Notation IsHSet := (Trunc 0).

Theorem prop_equiv_inhabited_contr  `{E:Funext} {A} : IsHProp A <~> (A -> IsContr A).
Proof.
  apply (equiv_adjointify (@Contr_inhabited_HProp A) (@HProp_inhabited_Contr A)). 
   intro H. by_extensionality x. apply @path_contr. apply contr_contr. exact (H x).
  intro H. by_extensionality x.  by_extensionality y. apply @path_contr. apply contr_contr. exact (H x y).
Defined.<|MERGE_RESOLUTION|>--- conflicted
+++ resolved
@@ -127,33 +127,12 @@
   exact _.
 Defined.
 
-<<<<<<< HEAD
-=======
+(** Here is an alternate characterization of propositions. *)
+Instance HProp_HProp `{Funext} A: IsHProp (IsHProp A) :=  hprop_trunc minus_one A.
 
-
-
-(** Being an equivalence is a prop. *)
-(* Should we need the record tactics?
-Instance hprop_isequiv (X Y : Type) (f: X -> Y) : IsHProp (IsEquiv f).
-Proof. 
-  apply hprop_forall. intros y.
-  apply iscontr_isprop.
-Defined.
-*)
-(*
-
->>>>>>> 7b33ef82
-(** Here is an alternate characterization of propositions. *)
-(* ? *)
-Instance HProp_HProp `{Funext} A: HProp (HProp A) :=  HProp_trunc trunc_minus_one A.
-
-Notation IsContr := (Trunc minus_two).
-Notation IsHProp := (Trunc trunc_minus_one).
-Notation IsHSet := (Trunc 0).
-
-Theorem prop_equiv_inhabited_contr  `{E:Funext} {A} : IsHProp A <~> (A -> IsContr A).
+Theorem prop_equiv_inhabited_contr  `{E:Funext} {A} : IsHProp A <~> (A -> Contr A).
 Proof.
-  apply (equiv_adjointify (@Contr_inhabited_HProp A) (@HProp_inhabited_Contr A)). 
+  apply (equiv_adjointify (@Contr_inhabited_HProp A) (@hprop_inhabited_contr A)). 
    intro H. by_extensionality x. apply @path_contr. apply contr_contr. exact (H x).
   intro H. by_extensionality x.  by_extensionality y. apply @path_contr. apply contr_contr. exact (H x y).
 Defined.