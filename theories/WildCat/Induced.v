Require Import Basics.Overture Basics.Tactics.
Require Import WildCat.Core.
Require Import WildCat.Equiv.

(** * Induced wild categories *)

(** A map [A -> B] of types, where [B] is some type of wild category, induces the same level of structure on [A], via taking everything to be defined on the image.

This needs to be separate from Core because of [HasEquivs] usage.  We don't make these definitions (exported) [Instance]s because we only want to apply them manually, but we make them [Local Instance]s so that subsequent ones can pick up the previous ones automatically. *)

(** In most of the proofs, we only want to use [intro] on variables of type [A], so this will be handy. *)
Ltac intros_of_type A :=
  repeat match goal with |- forall (a : A), _ => intro a end.

Section Induced_category.
  Context {A B : Type} (f : A -> B).

  Local Instance isgraph_induced `{IsGraph B} : IsGraph A.
  Proof.
<<<<<<< HEAD
    nrapply Build_IsGraph.
    intros a1 a2.
=======
    napply Build_IsGraph.
    intros a1 a2. 
>>>>>>> d4bb337a
    exact (f a1 $-> f a2).
  Defined.

  Local Instance is01cat_induced `{Is01Cat B} : Is01Cat A.
  Proof.
    napply Build_Is01Cat; intros_of_type A; cbn.
    + apply Id.
    + exact cat_comp.
  Defined.

  Local Instance is0gpd_induced `{Is0Gpd B} : Is0Gpd A.
  Proof.
    napply Build_Is0Gpd; intros_of_type A; cbn.
    exact gpd_rev.
  Defined.

  (** The structure map along which we induce the category structure becomes a functor with respect to the induced structure. *)
  Local Instance is0functor_induced `{IsGraph B} : Is0Functor f.
  Proof.
    napply Build_Is0Functor; intros_of_type A; cbn.
    exact idmap.
  Defined.

  Local Instance is2graph_induced `{Is2Graph B} : Is2Graph A.
  Proof.
    constructor; cbn. apply isgraph_hom.
  Defined.

  Local Instance is1cat_induced `{Is1Cat B} : Is1Cat A.
  Proof.
    snapply Build_Is1Cat; intros_of_type A; cbn.
    + rapply is01cat_hom.
    + napply is0gpd_hom.
    + rapply is0functor_postcomp.
    + rapply is0functor_precomp.
    + exact cat_assoc.
    + exact cat_assoc_opp.
    + exact cat_idl.
    + exact cat_idr.
  Defined.

  Local Instance is1functor_induced `{Is1Cat B} : Is1Functor f.
  Proof.
    srapply Build_Is1Functor; intros_of_type A; cbn.
    + intros g h. exact idmap.
    + exact (Id _).
    + intros g h. exact (Id _).
  Defined.

  Instance hasmorext_induced `{HasMorExt B} : HasMorExt A.
  Proof.
    constructor. intros_of_type A; cbn. rapply isequiv_Htpy_path.
  Defined.

  Definition hasequivs_induced `{HasEquivs B} : HasEquivs A.
  Proof.
    srapply Build_HasEquivs; intros a b; cbn.
    + exact (f a $<~> f b).
    + apply CatIsEquiv'.
    + exact cate_fun.
    + apply cate_isequiv'.
    + apply cate_buildequiv'.
    + napply cate_buildequiv_fun'.
    + apply cate_inv'.
    + napply cate_issect'.
    + napply cate_isretr'.
    + napply catie_adjointify'.
  Defined.

End Induced_category.<|MERGE_RESOLUTION|>--- conflicted
+++ resolved
@@ -17,13 +17,8 @@
 
   Local Instance isgraph_induced `{IsGraph B} : IsGraph A.
   Proof.
-<<<<<<< HEAD
-    nrapply Build_IsGraph.
-    intros a1 a2.
-=======
     napply Build_IsGraph.
     intros a1 a2. 
->>>>>>> d4bb337a
     exact (f a1 $-> f a2).
   Defined.
 
