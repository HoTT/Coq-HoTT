Require Import Basics.Overture Basics.Tactics.
Require Import Types.Forall Types.Prod.
Require Import WildCat.Core WildCat.Prod WildCat.Equiv WildCat.NatTrans
  WildCat.Square WildCat.Opposite.

(** * Bifunctors between WildCats *)

(** ** Definition *)

(** We choose to store redundant information in the class, so that depending on how an instance is constructed, we will get the expected implementations of [fmap10], [fmap01] and [fmap11]. *)
Class Is0Bifunctor {A B C : Type}
  `{IsGraph A, IsGraph B, IsGraph C} (F : A -> B -> C) := {
  is0functor_bifunctor_uncurried :: Is0Functor (uncurry F);
  is0functor01_bifunctor :: forall a, Is0Functor (F a);
  is0functor10_bifunctor :: forall b, Is0Functor (flip F b);
}.

Arguments Is0Bifunctor {A B C _ _ _} F.
Arguments is0functor_bifunctor_uncurried {A B C _ _ _} F {_}.
Arguments is0functor01_bifunctor {A B C _ _ _} F {_} a : rename.
Arguments is0functor10_bifunctor {A B C _ _ _} F {_} b : rename.

(** We provide two alternate constructors, allowing the user to provide just the first field or the last two fields. *)
Definition Build_Is0Bifunctor' {A B C : Type}
  `{Is01Cat A, Is01Cat B, IsGraph C} (F : A -> B -> C)
  `{!Is0Functor (uncurry F)}
  : Is0Bifunctor F.
Proof.
  snrapply Build_Is0Bifunctor.
  - exact _.
  - exact (is0functor_functor_uncurried01 (uncurry F)).
  - exact (is0functor_functor_uncurried10 (uncurry F)).
Defined.

Definition Build_Is0Bifunctor'' {A B C : Type}
  `{IsGraph A, IsGraph B, Is01Cat C} (F : A -> B -> C)
  `{!forall a, Is0Functor (F a), !forall b, Is0Functor (flip F b)}
  : Is0Bifunctor F.
Proof.
  (* The first condition follows from [is0functor_prod_is0functor]. *)
  nrapply Build_Is0Bifunctor; exact _.
Defined.

(** *** 1-functorial action *)

(** [fmap] in the first argument. *)
Definition fmap10 {A B C : Type} `{IsGraph A, IsGraph B, IsGraph C}
  (F : A -> B -> C) `{!Is0Bifunctor F} {a0 a1 : A} (f : a0 $-> a1) (b : B)
  : (F a0 b) $-> (F a1 b)
  := fmap (flip F b) f.

(** [fmap] in the second argument. *)
Definition fmap01 {A B C : Type} `{IsGraph A, IsGraph B, IsGraph C}
  (F : A -> B -> C) `{!Is0Bifunctor F} (a : A) {b0 b1 : B} (g : b0 $-> b1)
  : F a b0 $-> F a b1
  := fmap (F a) g.

(** [fmap] in both arguments. *)
Definition fmap11 {A B C : Type} `{IsGraph A, IsGraph B, IsGraph C}
  (F : A -> B -> C) `{!Is0Bifunctor F} {a0 a1 : A} (f : a0 $-> a1)
  {b0 b1 : B} (g : b0 $-> b1)
  : F a0 b0 $-> F a1 b1
  := fmap_pair (uncurry F) f g.

(** As with [Is0Bifunctor], we store redundant information.  In addition, we store the proofs that they are consistent with each other. *)
Class Is1Bifunctor {A B C : Type}
  `{Is1Cat A, Is1Cat B, Is1Cat C} (F : A -> B -> C) `{!Is0Bifunctor F} := {

  is1functor_bifunctor_uncurried :: Is1Functor (uncurry F);
  is1functor01_bifunctor :: forall a, Is1Functor (F a);
  is1functor10_bifunctor :: forall b, Is1Functor (flip F b);

  fmap11_is_fmap01_fmap10 {a0 a1} (f : a0 $-> a1) {b0 b1} (g : b0 $-> b1)
    : fmap11 F f g $== fmap01 F a1 g $o fmap10 F f b0;
  fmap11_is_fmap10_fmap01 {a0 a1} (f : a0 $-> a1) {b0 b1} (g : b0 $-> b1)
    : fmap11 F f g $== fmap10 F f b1 $o fmap01 F a0 g;
}.

Arguments Is1Bifunctor {A B C _ _ _ _ _ _ _ _ _ _ _ _} F {Is0Bifunctor} : rename.
Arguments Build_Is1Bifunctor {A B C _ _ _ _ _ _ _ _ _ _ _ _} F {_} _ _ _ _ _.
Arguments is1functor_bifunctor_uncurried {A B C _ _ _ _ _ _ _ _ _ _ _ _} F {_ _}.
Arguments is1functor01_bifunctor {A B C _ _ _ _ _ _ _ _ _ _ _ _} F {_ _} a : rename.
Arguments is1functor10_bifunctor {A B C _ _ _ _ _ _ _ _ _ _ _ _} F {_ _} b : rename.
Arguments fmap11_is_fmap01_fmap10 {A B C _ _ _ _ _ _ _ _ _ _ _ _} F
  {Is0Bifunctor Is1Bifunctor} {a0 a1} f {b0 b1} g : rename.
Arguments fmap11_is_fmap10_fmap01 {A B C _ _ _ _ _ _ _ _ _ _ _ _} F
  {Is0Bifunctor Is1Bifunctor} {a0 a1} f {b0 b1} g : rename.

(** We again provide two alternate constructors. *)
Definition Build_Is1Bifunctor' {A B C : Type}
  `{Is1Cat A, Is1Cat B, Is1Cat C} (F : A -> B -> C)
  `{!Is0Functor (uncurry F), !Is1Functor (uncurry F)}
  : Is1Bifunctor (Is0Bifunctor := Build_Is0Bifunctor' F) F.
Proof.
  snrapply Build_Is1Bifunctor.
  - exact _.
  - exact (is1functor_functor_uncurried01 (uncurry F)).
  - exact (is1functor_functor_uncurried10 (uncurry F)).
  - intros a0 a1 f b0 b1 g.
    refine (_^$ $@ fmap_pair_comp (uncurry F) f (Id b0) (Id a1) g).
    exact (fmap2_pair (uncurry F) (cat_idl _) (cat_idr _)).
  - intros a0 a1 f b0 b1 g.
    refine (_^$ $@ fmap_pair_comp (uncurry F) (Id a0) g f (Id b1)).
    exact (fmap2_pair (uncurry F) (cat_idr _) (cat_idl _)).
Defined.

Definition Build_Is1Bifunctor'' {A B C : Type}
  `{Is1Cat A, Is1Cat B, Is1Cat C} (F : A -> B -> C)
  `{!forall a, Is0Functor (F a), !forall b, Is0Functor (flip F b)}
  (Is0Bifunctor_F := Build_Is0Bifunctor'' F)
  `{!forall a, Is1Functor (F a), !forall b, Is1Functor (flip F b)}
  (bifunctor_coh : forall a0 a1 (f : a0 $-> a1) b0 b1 (g : b0 $-> b1),
    fmap01 F a1 g $o fmap10 F f b0 $== fmap10 F f b1 $o fmap01 F a0 g)
  : Is1Bifunctor F.
Proof.
  snrapply Build_Is1Bifunctor.
  - exact _. (* [is1functor_prod_is1functor]. *)
  - exact _.
  - exact _.
  - intros a0 a1 f b0 b1 g.
    exact (bifunctor_coh a0 a1 f b0 b1 g)^$.
  - reflexivity.
Defined.

(** ** Bifunctor lemmas *)

(** *** Coherence *)

Definition bifunctor_coh {A B C : Type}
  (F : A -> B -> C) `{Is1Bifunctor A B C F}
  {a0 a1 : A} (f : a0 $-> a1) {b0 b1 : B} (g : b0 $-> b1)
  : fmap01 F a1 g $o fmap10 F f b0 $== fmap10 F f b1 $o fmap01 F a0 g
  := (fmap11_is_fmap01_fmap10 _ _ _)^$ $@ fmap11_is_fmap10_fmap01 _ _ _.

(** 2-functorial action *)

Definition fmap02 {A B C : Type} `{Is1Cat A, Is1Cat B, Is1Cat C}
  (F : A -> B -> C) `{!Is0Bifunctor F, !Is1Bifunctor F}
  (a : A) {b0 b1 : B} {g g' : b0 $-> b1} (q : g $== g')
  : fmap01 F a g $== fmap01 F a g'
  := fmap2 (F a) q.

Definition fmap12 {A B C : Type} `{Is1Cat A, Is1Cat B, Is1Cat C}
  (F : A -> B -> C) `{!Is0Bifunctor F, !Is1Bifunctor F}
  {a0 a1 : A} (f : a0 $-> a1) {b0 b1 : B} {g g' : b0 $-> b1} (q : g $== g')
  : fmap11 F f g $== fmap11 F f g'
  := fmap2_pair (uncurry F) (Id _) q.

Definition fmap20 {A B C : Type} `{Is1Cat A, Is1Cat B, Is1Cat C}
  (F : A -> B -> C) `{!Is0Bifunctor F, !Is1Bifunctor F}
  {a0 a1 : A} {f f' : a0 $-> a1} (p : f $== f') (b : B)
  : fmap10 F f b $== fmap10 F f' b
  := fmap2 (flip F b) p.

Definition fmap21 {A B C : Type} `{Is1Cat A, Is1Cat B, Is1Cat C}
  (F : A -> B -> C) `{!Is0Bifunctor F, !Is1Bifunctor F}
  {a0 a1 : A} {f f' : a0 $-> a1} (p : f $== f') {b0 b1 : B} (g : b0 $-> b1)
  : fmap11 F f g $== fmap11 F f' g
  := fmap2_pair (uncurry F) p (Id _).

Definition fmap22 {A B C : Type} `{Is1Cat A, Is1Cat B, Is1Cat C}
  (F : A -> B -> C) `{!Is0Bifunctor F, !Is1Bifunctor F}
  {a0 a1 : A} {f f' : a0 $-> a1} (p : f $== f')
  {b0 b1 : B} {g g' : b0 $-> b1} (q : g $== g')
  : fmap11 F f g $== fmap11 F f' g'
  := fmap2_pair (uncurry F) p q.

(** *** Identity preservation *)

Definition fmap01_id {A B C : Type} `{Is1Cat A, Is1Cat B, Is1Cat C}
  (F : A -> B -> C) `{!Is0Bifunctor F, !Is1Bifunctor F} (a : A) (b : B)
  : fmap01 F a (Id b) $== Id (F a b)
  := fmap_id (F a) b.

Definition fmap10_id {A B C : Type} `{Is1Cat A, Is1Cat B, Is1Cat C}
  (F : A -> B -> C) `{!Is0Bifunctor F, !Is1Bifunctor F} (a : A) (b : B)
  : fmap10 F (Id a) b $== Id (F a b)
  := fmap_id (flip F b) a.

Definition fmap11_id {A B C : Type} `{Is1Cat A, Is1Cat B, Is1Cat C}
  (F : A -> B -> C) `{!Is0Bifunctor F, !Is1Bifunctor F} (a : A) (b : B)
  : fmap11 F (Id a) (Id b) $== Id (F a b)
  := fmap_id (uncurry F) (a, b).

(** [fmap11] with left map the identity gives [fmap01]. *)
Definition fmap01_is_fmap11 {A B C : Type} `{Is1Cat A, Is1Cat B, Is1Cat C}
  (F : A -> B -> C) `{!Is0Bifunctor F, !Is1Bifunctor F}
  (a : A) {b0 b1 : B} (g : b0 $-> b1)
  : fmap11 F (Id a) g $== fmap01 F a g
  := fmap11_is_fmap01_fmap10 _ _ _ $@ (_ $@L fmap10_id _ _ _) $@ cat_idr _.

(** [fmap11] with right map the identity gives [fmap10]. *)
Definition fmap10_is_fmap11 {A B C : Type} `{Is1Cat A, Is1Cat B, Is1Cat C}
  (F : A -> B -> C) `{!Is0Bifunctor F, !Is1Bifunctor F}
  {a0 a1 : A} (f : a0 $-> a1) (b : B)
  : fmap11 F f (Id b) $== fmap10 F f b
  := fmap11_is_fmap01_fmap10 _ _ _ $@ (fmap01_id _ _ _ $@R _) $@ cat_idl _.

(** *** Composition preservation *)

Definition fmap01_comp {A B C : Type} `{Is1Cat A, Is1Cat B, Is1Cat C}
  (F : A -> B -> C) `{!Is0Bifunctor F, !Is1Bifunctor F}
  (a : A) {b0 b1 b2 : B} (g : b1 $-> b2) (f : b0 $-> b1)
  : fmap01 F a (g $o f) $== fmap01 F a g $o fmap01 F a f
  := fmap_comp (F a) f g.

Definition fmap10_comp {A B C : Type} `{Is1Cat A, Is1Cat B, Is1Cat C}
  (F : A -> B -> C) `{!Is0Bifunctor F, !Is1Bifunctor F}
  {a0 a1 a2 : A} (g : a1 $-> a2) (f : a0 $-> a1) (b : B)
  : fmap10 F (g $o f) b $== fmap10 F g b $o fmap10 F f b
  := fmap_comp (flip F b) f g.

Definition fmap11_comp {A B C : Type} `{Is1Cat A, Is1Cat B, Is1Cat C}
  (F : A -> B -> C) `{!Is0Bifunctor F, !Is1Bifunctor F}
  {a0 a1 a2 : A} (g : a1 $-> a2) (f : a0 $-> a1)
  {b0 b1 b2 : B} (k : b1 $-> b2) (h : b0 $-> b1)
  : fmap11 F (g $o f) (k $o h) $== fmap11 F g k $o fmap11 F f h
  := fmap_pair_comp (uncurry F) _ _ _ _.

(** *** Equivalence preservation *)

Global Instance iemap10 {A B C : Type} `{HasEquivs A, Is1Cat B, HasEquivs C}
  (F : A -> B -> C) `{!Is0Bifunctor F, !Is1Bifunctor F}
  {a0 a1 : A} (f : a0 $<~> a1) (b : B)
  : CatIsEquiv (fmap10 F f b)
  := iemap (flip F b) f.

Global Instance iemap01 {A B C : Type} `{Is1Cat A, HasEquivs B, HasEquivs C}
  (F : A -> B -> C) `{!Is0Bifunctor F, !Is1Bifunctor F}
  (a : A) {b0 b1 : B} (g : b0 $<~> b1)
  : CatIsEquiv (fmap01 F a g)
  := iemap (F a) g.

Global Instance iemap11 {A B C : Type} `{HasEquivs A, HasEquivs B, HasEquivs C}
  (F : A -> B -> C) `{!Is0Bifunctor F, !Is1Bifunctor F}
  {a0 a1 : A} (f : a0 $<~> a1) {b0 b1 : B} (g : b0 $<~> b1)
  : CatIsEquiv (fmap11 F f g)
  := iemap (uncurry F) (a := (a0, b0)) (b := (_, _)) (f, g).

Definition emap10 {A B C : Type} `{HasEquivs A, Is1Cat B, HasEquivs C}
  (F : A -> B -> C) `{!Is0Bifunctor F, !Is1Bifunctor F}
  {a0 a1 : A} (f : a0 $<~> a1) (b : B)
  : F a0 b $<~> F a1 b
  := Build_CatEquiv (fmap10 F f b).

Definition emap01 {A B C : Type} `{Is1Cat A, HasEquivs B, HasEquivs C}
  (F : A -> B -> C) `{!Is0Bifunctor F, !Is1Bifunctor F}
  (a : A) {b0 b1 : B} (g : b0 $<~> b1)
  : F a b0 $<~> F a b1
  := Build_CatEquiv (fmap01 F a g).

Definition emap11 {A B C : Type} `{HasEquivs A, HasEquivs B, HasEquivs C}
  (F : A -> B -> C) `{!Is0Bifunctor F, !Is1Bifunctor F}
  {a0 a1 : A} (f : a0 $<~> a1) {b0 b1 : B} (g : b0 $<~> b1)
  : F a0 b0 $<~> F a1 b1
  := Build_CatEquiv (fmap11 F f g).

(** ** Flipping bifunctors *)

Definition is0bifunctor_flip {A B C : Type}
  (F : A -> B -> C) `{Is01Cat A, Is01Cat B, Is01Cat C, !Is0Bifunctor F}
  : Is0Bifunctor (flip F).
Proof.
  snrapply Build_Is0Bifunctor.
  - change (Is0Functor (uncurry F o equiv_prod_symm _ _)).
    exact _.
  - exact _.
  - exact _.
Defined.
Hint Immediate is0bifunctor_flip : typeclass_instances.

Definition is1bifunctor_flip {A B C : Type}
(F : A -> B -> C) `{H : Is1Bifunctor A B C F}
  : Is1Bifunctor (flip F).
Proof.
  snrapply Build_Is1Bifunctor.
  - change (Is1Functor (uncurry F o equiv_prod_symm _ _)).
    exact _.
  - exact _.
  - exact _.
  - intros b0 b1 g a0 a1 f.
    exact (fmap11_is_fmap10_fmap01 F f g).
  - intros b0 b1 g a0 a1 f.
    exact (fmap11_is_fmap01_fmap10 F f g).
Defined.
Hint Immediate is1bifunctor_flip : typeclass_instances.

(** ** Composition of bifunctors *)

(** There are 4 different ways to compose a functor with a bifunctor. *)

(** Restricting a functor along a bifunctor yields a bifunctor. *)
Global Instance is0bifunctor_postcompose {A B C D : Type}
  `{IsGraph A, IsGraph B, IsGraph C, IsGraph D}
  (F : A -> B -> C) {bf : Is0Bifunctor F}
  (G : C -> D) `{!Is0Functor G}
  : Is0Bifunctor (fun a b => G (F a b)) | 10
  := {}.

Global Instance is1bifunctor_postcompose {A B C D : Type}
  `{Is1Cat A, Is1Cat B, Is1Cat C, Is1Cat D}
  (F : A -> B -> C) (G : C -> D) `{!Is0Functor G, !Is1Functor G}
  `{!Is0Bifunctor F} {bf : Is1Bifunctor F}
  : Is1Bifunctor (fun a b => G (F a b)) | 10.
Proof.
  snrapply Build_Is1Bifunctor.
  1-3: exact _.
  - intros a0 a1 f b0 b1 g.
    exact (fmap2 G (fmap11_is_fmap01_fmap10 F f g) $@ fmap_comp G _ _).
  - intros a0 a1 f b0 b1 g.
    exact (fmap2 G (fmap11_is_fmap10_fmap01 F f g) $@ fmap_comp G _ _).
Defined.

Global Instance is0bifunctor_precompose {A B C D E : Type}
  `{IsGraph A, IsGraph B, IsGraph C, IsGraph D, IsGraph E}
  (G : A -> B) (K : E -> C) (F : B -> C -> D)
  `{!Is0Functor G, !Is0Bifunctor F, !Is0Functor K}
  : Is0Bifunctor (fun a b => F (G a) (K b)) | 10.
Proof.
  snrapply Build_Is0Bifunctor.
  - change (Is0Functor (uncurry F o functor_prod G K)).
    exact _.
  - exact _.
  - intros e.
    change (Is0Functor (flip F (K e) o G)).
    exact _.
Defined.

Global Instance is1bifunctor_precompose {A B C D E : Type}
  `{Is1Cat A, Is1Cat B, Is1Cat C, Is1Cat D, Is1Cat E}
  (G : A -> B) (K : E -> C) (F : B -> C -> D)
  `{!Is0Functor G, !Is1Functor G, !Is0Bifunctor F, !Is1Bifunctor F,
    !Is0Functor K, !Is1Functor K}
  : Is1Bifunctor (fun a b => F (G a) (K b)) | 10.
Proof.
  snrapply Build_Is1Bifunctor.
  - change (Is1Functor (uncurry F o functor_prod G K)).
    exact _.
  - exact _.
  - intros e.
    change (Is1Functor (flip F (K e) o G)).
    exact _.
  - intros a0 a1 f b0 b1 g.
    exact (fmap11_is_fmap01_fmap10 F (fmap G f) (fmap K g)).
  - intros a0 a1 f b0 b1 g.
    exact (fmap11_is_fmap10_fmap01 F (fmap G f) (fmap K g)).
Defined.

Global Instance is0functor_uncurry_uncurry_left {A B C D E}
  (F : A -> B -> C) (G : C -> D -> E)
  `{IsGraph A, IsGraph B, IsGraph C, IsGraph D, IsGraph E,
    !Is0Bifunctor F, !Is0Bifunctor G}
  : Is0Functor (uncurry (uncurry (fun x y z => G (F x y) z))).
Proof.
  exact _.
Defined.

Global Instance is1functor_uncurry_uncurry_left {A B C D E}
  (F : A -> B -> C) (G : C -> D -> E)
  `{Is1Cat A, Is1Cat B, Is1Cat C, Is1Cat D, Is1Cat E,
    !Is0Bifunctor F, !Is1Bifunctor F, !Is0Bifunctor G, !Is1Bifunctor G}
  : Is1Functor (uncurry (uncurry (fun x y z => G (F x y) z))).
Proof.
  exact _.
Defined.

Global Instance is0functor_uncurry_uncurry_right {A B C D E}
  (F : A -> B -> D) (G : C -> D -> E)
  `{IsGraph A, IsGraph B, IsGraph C, IsGraph D, IsGraph E,
    !Is0Bifunctor F, !Is0Bifunctor G}
  : Is0Functor (uncurry (uncurry (fun x y z => G x (F y z)))).
Proof.
  snrapply Build_Is0Functor.
  intros cab cab' [[h f] g].
  exact (fmap11 G h (fmap11 F f g)).
Defined.

Global Instance is1functor_uncurry_uncurry_right {A B C D E}
  (F : A -> B -> D) (G : C -> D -> E)
  `{Is1Cat A, Is1Cat B, Is1Cat C, Is1Cat D, Is1Cat E,
    !Is0Bifunctor F, !Is1Bifunctor F, !Is0Bifunctor G, !Is1Bifunctor G}
  : Is1Functor (uncurry (uncurry (fun x y z => G x (F y z)))).
Proof.

  (* apply is1functor_uncurry_bifunctor.
  nrapply Build_Is1Bifunctor.
  1: exact _.
  - intros b.
    change (Is1Functor (uncurry (fun x y => G x (F y b)))).
    exact _.
  - intros [c a] [c' a'] [h f] b b' g.
    refine ((cat_assoc _ _ _)^$ $@ _ $@ (cat_assoc _ _ _)^$).
    refine ((_ $@R _) $@ cat_assoc _ _ _ $@ (_ $@L _)).
    2: exact (fmap11_coh G h (fmap01 F a g)).
    rapply fmap_square; unfold Square.
    exact (fmap11_coh F f g). *)
Admitted.

Definition fmap11_square {A B C : Type} `{Is1Cat A, Is1Cat B, Is1Cat C}
  (F : A -> B -> C) `{!Is0Bifunctor F, !Is1Bifunctor F}
  {a00 a20 a02 a22 : A} {f10 : a00 $-> a20} {f12 : a02 $-> a22}
  {f01 : a00 $-> a02} {f21 : a20 $-> a22}
  {b00 b20 b02 b22 : B} {g10 : b00 $-> b20} {g12 : b02 $-> b22}
  {g01 : b00 $-> b02} {g21 : b20 $-> b22}
  (p : Square f01 f21 f10 f12) (q : Square g01 g21 g10 g12)
  : Square (fmap11 F f01 g01) (fmap11 F f21 g21) (fmap11 F f10 g10) (fmap11 F f12 g12)
  := (fmap11_comp F _ _ _ _)^$ $@ fmap22 F p q $@ fmap11_comp F _ _ _ _.

(** ** Natural transformations between bifunctors *)

(** We can show that an uncurried natural transformation between uncurried bifunctors by composing the naturality square in each variable. *)
Global Instance is1natural_uncurry {A B C : Type}
  `{Is1Cat A, Is1Cat B, Is1Cat C}
  (F : A -> B -> C) `{!Is0Bifunctor F, !Is1Bifunctor F}
  (G : A -> B -> C) `{!Is0Bifunctor G, !Is1Bifunctor G}
  (alpha : uncurry F $=> uncurry G)
  (nat_l : forall b, Is1Natural (flip F b) (flip G b) (fun x : A => alpha (x, b)))
  (nat_r : forall a, Is1Natural (F a) (G a) (fun y : B => alpha (a, y)))
  : Is1Natural (uncurry F) (uncurry G) alpha.
Proof.
  intros [a b] [a' b'] [f f']; cbn in *.
  change (?w $o ?x $== ?y $o ?z) with (Square z w x y).
  nrapply vconcatL.
  1: rapply (fmap11_is_fmap01_fmap10 F).
  nrapply vconcatR.
  2: rapply (fmap11_is_fmap01_fmap10 G).
  exact (hconcat (nat_l _ _ _ f) (nat_r _ _ _ f')).
Defined.

(** Flipping a natural transformation between bifunctors. *)
Definition nattrans_flip {A B C : Type}
  `{Is1Cat A, Is1Cat B, Is1Cat C}
  {F : A -> B -> C} `{!Is0Bifunctor F, !Is1Bifunctor F}
<<<<<<< HEAD
  {G : B -> A -> C} `{!Is0Bifunctor G, !Is1Bifunctor G}
  : NatTrans (uncurry F) (uncurry (flip G))
    -> NatTrans (uncurry (flip F)) (uncurry G).
=======
  {G : A -> B -> C} `{!Is0Bifunctor G, !Is1Bifunctor G}
  : NatTrans (uncurry F) (uncurry G)
    -> NatTrans (uncurry (flip F)) (uncurry (flip G)).
>>>>>>> 75066fe4
Proof.
  intros [alpha nat].
  snrapply Build_NatTrans.
  - exact (alpha o equiv_prod_symm _ _).
  - intros [b a] [b' a'] [g f].
    exact (nat (a, b) (a', b') (f, g)).
Defined.

<<<<<<< HEAD
Definition nattrans_flip' {A B C : Type}
  `{Is1Cat A, Is1Cat B, Is1Cat C}
  {F : A -> B -> C} `{!Is0Bifunctor F, !Is1Bifunctor F}
  {G : B -> A -> C} `{!Is0Bifunctor G, !Is1Bifunctor G}
  : NatTrans (uncurry (flip F)) (uncurry G)
    -> NatTrans (uncurry F) (uncurry (flip G))
  := nattrans_flip (F:=flip F) (G:=flip G).

=======
>>>>>>> 75066fe4
(** ** Opposite Bifunctors *)

(** There are a few more combinations we can do for this, such as profunctors, but we will leave those for later. *)

Global Instance is0bifunctor_op A B C (F : A -> B -> C) `{Is0Bifunctor A B C F}
  : Is0Bifunctor (F : A^op -> B^op -> C^op).
Proof.
  snrapply Build_Is0Bifunctor.
  - exact (is0functor_op _ _ (uncurry F)).
  - intros a.
    nrapply is0functor_op.
    exact (is0functor01_bifunctor F a).
  - intros b.
    nrapply is0functor_op.
    exact (is0functor10_bifunctor F b).
Defined.

Global Instance is1bifunctor_op A B C (F : A -> B -> C) `{Is1Bifunctor A B C F}
  : Is1Bifunctor (F : A^op -> B^op -> C^op).
Proof.
  snrapply Build_Is1Bifunctor.
  - exact (is1functor_op _ _ (uncurry F)).
  - intros a.
    nrapply is1functor_op.
    exact (is1functor01_bifunctor F a).
  - intros b.
    nrapply is1functor_op.
    exact (is1functor10_bifunctor F b).
  - intros a0 a1 f b0 b1 g; cbn in f, g.
    exact (fmap11_is_fmap10_fmap01 F f g).
  - intros a0 a1 f b0 b1 g; cbn in f, g.
    exact (fmap11_is_fmap01_fmap10 F f g).
Defined.

Global Instance is0bifunctor_op' A B C (F : A^op -> B^op -> C^op)
  `{IsGraph A, IsGraph B, IsGraph C, Fop : !Is0Bifunctor (F : A^op -> B^op -> C^op)}
  : Is0Bifunctor (F : A -> B -> C)
  := is0bifunctor_op A^op B^op C^op F.

Global Instance is1bifunctor_op' A B C (F : A^op -> B^op -> C^op)
  `{Is1Cat A, Is1Cat B, Is1Cat C,
    !Is0Bifunctor (F : A^op -> B^op -> C^op), !Is1Bifunctor (F : A^op -> B^op -> C^op)}
  : Is1Bifunctor (F : A -> B -> C)
  := is1bifunctor_op A^op B^op C^op F.<|MERGE_RESOLUTION|>--- conflicted
+++ resolved
@@ -431,15 +431,9 @@
 Definition nattrans_flip {A B C : Type}
   `{Is1Cat A, Is1Cat B, Is1Cat C}
   {F : A -> B -> C} `{!Is0Bifunctor F, !Is1Bifunctor F}
-<<<<<<< HEAD
-  {G : B -> A -> C} `{!Is0Bifunctor G, !Is1Bifunctor G}
-  : NatTrans (uncurry F) (uncurry (flip G))
-    -> NatTrans (uncurry (flip F)) (uncurry G).
-=======
   {G : A -> B -> C} `{!Is0Bifunctor G, !Is1Bifunctor G}
   : NatTrans (uncurry F) (uncurry G)
     -> NatTrans (uncurry (flip F)) (uncurry (flip G)).
->>>>>>> 75066fe4
 Proof.
   intros [alpha nat].
   snrapply Build_NatTrans.
@@ -448,17 +442,6 @@
     exact (nat (a, b) (a', b') (f, g)).
 Defined.
 
-<<<<<<< HEAD
-Definition nattrans_flip' {A B C : Type}
-  `{Is1Cat A, Is1Cat B, Is1Cat C}
-  {F : A -> B -> C} `{!Is0Bifunctor F, !Is1Bifunctor F}
-  {G : B -> A -> C} `{!Is0Bifunctor G, !Is1Bifunctor G}
-  : NatTrans (uncurry (flip F)) (uncurry G)
-    -> NatTrans (uncurry F) (uncurry (flip G))
-  := nattrans_flip (F:=flip F) (G:=flip G).
-
-=======
->>>>>>> 75066fe4
 (** ** Opposite Bifunctors *)
 
 (** There are a few more combinations we can do for this, such as profunctors, but we will leave those for later. *)
