--- conflicted
+++ resolved
@@ -26,13 +26,9 @@
 
 - In the HoTT/ folder:
 
-<<<<<<< HEAD
+	- `./autogen.sh` (if using archives it will note that it isn't in a git repo, this is normal)
+
 	- `./configure COQBIN=/path/to/coq-IR/bin` (note the `/bin` at the end)
-=======
--- `./autogen.sh` (if using archives it will note that it isn't in a git repo, this is normal)
-
--- `./configure COQBIN=/path/to/coq-IR/bin` (note the `/bin` at the end)
->>>>>>> 291098d7
 
 	- `make`
 
